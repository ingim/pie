use anyhow::Result;
use clap::{Parser, Subcommand};

mod config;
mod engine;
mod model;
mod output;
mod path;
mod run;
mod serve;

use config::ConfigCommands;
use model::ModelCommands;
use run::RunArgs;
use serve::ServeArgs;

#[derive(Parser, Debug)]
#[command(author, version, about = "Pie Command Line Interface")]
struct Cli {
    #[command(subcommand)]
    command: Commands,
}

#[derive(Subcommand, Debug)]
enum Commands {
    /// Start the Pie engine and enter an interactive session.
    Serve(ServeArgs),
    /// Run an inferlet with a one-shot Pie engine.
    Run(RunArgs),
    #[command(subcommand)]
    /// Manage local models.
    Model(ModelCommands),
    #[command(subcommand)]
    /// Manage configuration.
    Config(ConfigCommands),
}

<<<<<<< HEAD
#[derive(Args, Debug)]
/// Arguments for starting the Pie engine.
pub struct ServeArgs {
    /// Path to a custom TOML configuration file.
    #[arg(long)]
    pub config: Option<PathBuf>,
    /// The network host to bind to.
    #[arg(long)]
    pub host: Option<String>,
    /// The network port to use.
    #[arg(long)]
    pub port: Option<u16>,
    /// Disable authentication.
    #[arg(long)]
    pub no_auth: bool,
    /// A log file to write to.
    #[arg(long)]
    pub log: Option<PathBuf>,
    /// Enable verbose console logging.
    #[arg(long, short)]
    pub verbose: bool,
}

#[derive(Args, Debug)]
/// Arguments to submit an inferlet (Wasm program) to the engine in the shell.
pub struct RunArgs {
    /// Path to the .wasm inferlet file.
    #[arg(value_parser = expand_tilde)]
    pub inferlet: PathBuf,
    /// Path to a custom TOML configuration file.
    #[arg(long, short)]
    pub config: Option<PathBuf>,
    /// A log file to write to.
    #[arg(long)]
    pub log: Option<PathBuf>,
    /// Arguments to pass to the inferlet after `--`.
    #[arg(last = true)]
    pub arguments: Vec<String>,
}

/// Helper for clap to expand `~` in path arguments.
fn expand_tilde(s: &str) -> Result<PathBuf, std::convert::Infallible> {
    Ok(PathBuf::from(shellexpand::tilde(s).as_ref()))
}

#[derive(Parser, Debug)]
/// Arguments to submit an inferlet (Wasm program) to the engine in the shell.
pub struct ShellRunArgs {
    /// Path to the .wasm inferlet file.
    #[arg(value_parser = expand_tilde)]
    pub inferlet_path: PathBuf,

    /// Run the inferlet in the background and print its instance ID.
    #[arg(long, short)]
    pub detach: bool,

    /// Arguments to pass to the Wasm program.
    pub arguments: Vec<String>,
}

// Other command structs (ModelCommands, etc.) remain the same
#[derive(Subcommand, Debug)]
pub enum ModelCommands {
    /// List downloaded models.
    List,
    /// Download a model from the model registry.
    Add(AddModelArgs),
    /// Delete a downloaded model.
    Remove(RemoveModelArgs),
    /// Search for models in the model registry.
    Search(SearchModelArgs),
    /// Show information about a model from the model registry.
    Info(InfoModelArgs),
}
#[derive(Args, Debug)]
pub struct AddModelArgs {
    pub model_name: String,
}
#[derive(Args, Debug)]
pub struct RemoveModelArgs {
    pub model_name: String,
}
#[derive(Args, Debug)]
pub struct SearchModelArgs {
    /// Optional regular expression to filter model names.
    pub pattern: Option<String>,
}
#[derive(Args, Debug)]
pub struct InfoModelArgs {
    /// Name of the model to get information about.
    pub model_name: String,
}

#[derive(Subcommand, Debug)]
pub enum ConfigCommands {
    /// Create a default config file.
    Init(ConfigInitArgs),
    /// Update the entries of the default config file.
    Update(ConfigUpdateArgs),
    /// Show the content of the default config file.
    Show,
}

#[derive(Args, Debug)]
pub struct ConfigInitArgs {
    /// Backend type (e.g., "python", "metal")
    pub backend_type: String,
    /// Path to the backend executable
    pub exec_path: String,
}

#[derive(Args, Debug)]
pub struct ConfigUpdateArgs {
    // Engine configuration options
    /// The network host to bind to
    #[arg(long)]
    pub host: Option<String>,
    /// The network port to use
    #[arg(long)]
    pub port: Option<u16>,
    /// Enable or disable authentication
    #[arg(long)]
    pub enable_auth: Option<bool>,
    /// Authentication secret
    #[arg(long)]
    pub auth_secret: Option<String>,
    /// Cache directory path
    #[arg(long)]
    pub cache_dir: Option<String>,
    /// Enable verbose logging
    #[arg(long)]
    pub verbose: Option<bool>,
    /// Log file path
    #[arg(long)]
    pub log: Option<String>,

    // Backend configuration options (prefixed with backend-)
    /// Backend type
    #[arg(long)]
    pub backend_type: Option<String>,
    /// Backend executable path
    #[arg(long)]
    pub backend_exec_path: Option<String>,
    /// Model name
    #[arg(long)]
    pub backend_model: Option<String>,
    /// Device (e.g., "cuda:0", "mps")
    #[arg(long)]
    pub backend_device: Option<String>,
    /// Data type (e.g., "bfloat16", "float16")
    #[arg(long)]
    pub backend_dtype: Option<String>,
    /// KV page size
    #[arg(long)]
    pub backend_kv_page_size: Option<i64>,
    /// Maximum batch tokens
    #[arg(long)]
    pub backend_max_batch_tokens: Option<i64>,
    /// Maximum distribution size
    #[arg(long)]
    pub backend_max_dist_size: Option<i64>,
    /// Maximum number of KV pages
    #[arg(long)]
    pub backend_max_num_kv_pages: Option<i64>,
    /// Maximum number of embeddings
    #[arg(long)]
    pub backend_max_num_embeds: Option<i64>,
    /// Maximum number of adapters
    #[arg(long)]
    pub backend_max_num_adapters: Option<i64>,
    /// Maximum adapter rank
    #[arg(long)]
    pub backend_max_adapter_rank: Option<i64>,
    /// GPU memory headroom
    #[arg(long)]
    pub backend_gpu_mem_headroom: Option<f64>,
    /// Enable profiling
    #[arg(long)]
    pub backend_enable_profiling: Option<bool>,
    /// Enable memory profiling
    #[arg(long)]
    pub backend_enable_memory_profiling: Option<bool>,
}

// Helper struct for parsing the TOML config file
#[derive(Deserialize, Serialize, Debug)]
struct ConfigFile {
    host: Option<String>,
    port: Option<u16>,
    enable_auth: Option<bool>,
    auth_secret: Option<String>,
    cache_dir: Option<PathBuf>,
    verbose: Option<bool>,
    log: Option<PathBuf>,
    #[serde(default)]
    backend: Vec<toml::Value>,
}

// Helper struct for what client commands need to know
struct ClientConfig {
    host: String,
    port: u16,
    auth_secret: String,
}

//================================================================================//
// SECTION: Main Entrypoint
//================================================================================//

=======
>>>>>>> ffe4b923
#[tokio::main]
async fn main() -> Result<()> {
    let cli = Cli::parse();

    match cli.command {
        Commands::Serve(args) => {
            let (engine_config, backend_configs) = engine::parse_engine_and_backend_config(
                args.config,
                args.no_auth,
                args.host,
                args.port,
                args.verbose,
                args.log,
            )?;

            // Initialize logging based on the config and get the file-writer guard
            let _guard = output::init_logging(&engine_config)?;

            serve::handle_serve_command(engine_config, backend_configs).await?;
        }
        Commands::Run(args) => {
            // Build both engine and backend configs.
            let (engine_config, backend_configs) = engine::parse_engine_and_backend_config(
                args.config,
                false,
                None,
                None,
                false,
                args.log,
            )?;

            // Initialize logging based on the config and get the file-writer guard
            let _guard = output::init_logging(&engine_config)?;

            run::handle_run_command(
                engine_config,
                backend_configs,
                args.inferlet,
                args.arguments,
            )
            .await?;
        }
        Commands::Model(cmd) => {
            // Model commands don't start the engine, so they can use a simple logger
            output::init_simple_logging()?;
            model::handle_model_command(cmd).await?;
        }
        Commands::Config(cmd) => {
            // Config commands don't start the engine, so they can use a simple logger
<<<<<<< HEAD
            let subscriber = FmtSubscriber::builder()
                .with_max_level(tracing::Level::INFO)
                .finish();
            tracing::subscriber::set_global_default(subscriber)?;
            handle_config_command(cmd).await?;
        }
    }
    Ok(())
}
//================================================================================//
// SECTION: Command Handlers
//================================================================================//

// The incorrect `#[derive]` attribute has been removed.
struct MyHelper;

// To satisfy the `Helper` trait bounds, we must implement all its component traits.
// For now, we'll provide empty implementations for the ones we don't need.

impl Completer for MyHelper {
    type Candidate = String;
}

impl Hinter for MyHelper {
    type Hint = String;

    fn hint(&self, _line: &str, _pos: usize, _ctx: &rustyline::Context<'_>) -> Option<Self::Hint> {
        None // No hints for now
    }
}

// Your existing Highlighter implementation is correct.
impl Highlighter for MyHelper {}

impl Validator for MyHelper {
    fn validate(&self, _ctx: &mut ValidationContext) -> rustyline::Result<ValidationResult> {
        Ok(ValidationResult::Valid(None)) // No validation
    }
}

// Finally, we implement the `Helper` marker trait itself.
impl Helper for MyHelper {}

/// Handles the `pie serve` command.
async fn handle_serve_command(
    engine_config: EngineConfig,
    backend_configs: Vec<toml::Value>,
) -> Result<()> {
    let (rl, printer) = create_editor_and_printer().await?;

    // Start the engine and backend services
    let (shutdown_tx, server_handle, backend_processes, client_config) =
        start_engine_and_backend(engine_config, backend_configs, printer.clone()).await?;

    // Start the interactive session, passing both configs
    run_shell(&client_config, rl, printer).await?;

    // Terminate the engine and backend services
    terminate_engine_and_backend(
        &client_config,
        backend_processes,
        shutdown_tx,
        server_handle,
    )
    .await?;

    Ok(())
}

/// Handles the `pie run` command.
async fn handle_run_command(
    engine_config: EngineConfig,
    backend_configs: Vec<toml::Value>,
    inferlet_path: PathBuf,
    arguments: Vec<String>,
) -> Result<()> {
    let (_rl, printer) = create_editor_and_printer().await?;

    // Start the engine and backend services
    let (shutdown_tx, server_handle, backend_processes, client_config) =
        start_engine_and_backend(engine_config, backend_configs, printer.clone()).await?;

    // Run the inferlet
    run_inferlet(&client_config, inferlet_path, arguments, false, &printer).await?;
    wait_for_instance_finish(&client_config).await?;

    // Terminate the engine and backend services
    terminate_engine_and_backend(
        &client_config,
        backend_processes,
        shutdown_tx,
        server_handle,
    )
    .await?;
    Ok(())
}

/// Parses and executes commands in the shell.
async fn handle_shell_command(
    command: &str,
    args: &[&str],
    client_config: &ClientConfig,
    printer: &Arc<Mutex<dyn rustyline::ExternalPrinter + Send>>,
) -> Result<bool> {
    match command {
        "run" => {
            // Prepend a dummy command name so clap can parse the args slice.
            let clap_args = std::iter::once("run").chain(args.iter().copied());

            match ShellRunArgs::try_parse_from(clap_args) {
                Ok(run_args) => {
                    if let Err(e) = run_inferlet(
                        client_config,
                        run_args.inferlet_path,
                        run_args.arguments,
                        run_args.detach,
                        printer,
                    )
                    .await
                    {
                        // Use the printer to avoid corrupting the prompt.
                        let mut p = printer.lock().await;
                        p.print(format!("Error running inferlet: {e}")).unwrap();
                    }
                }
                Err(e) => {
                    // Clap's error messages are user-friendly and include usage.
                    let mut p = printer.lock().await;
                    p.print(e.to_string()).unwrap();
                }
            }
        }
        "query" => {
            println!("(Query functionality not yet implemented)");
        }
        "stat" => {
            print_backend_stats(client_config, printer).await?;
        }
        "help" => {
            println!("Available commands:");
            println!(
                "  run [--detach] <path> [ARGS]... - Run a .wasm inferlet with optional arguments"
            );
            println!("  query                  - (Placeholder) Query the engine state");
            println!("  exit                   - Exit the Pie session");
            println!("  help                   - Show this help message");
        }
        "exit" => {
            println!("Exiting...");
            return Ok(true);
        }
        _ => {
            println!(
                "Unknown command: '{}'. Type 'help' for a list of commands.",
                command
            );
        }
    }
    Ok(false)
}

/// Handles the `pie model` command.
async fn handle_model_command(command: ModelCommands) -> Result<()> {
    match command {
        ModelCommands::List => {
            println!("📚 Available local models:");
            let models_dir = get_pie_home()?.join("models");
            if !models_dir.exists() {
                println!("  No models found.");
                return Ok(());
            }
            for entry in fs::read_dir(models_dir)? {
                let entry = entry?;
                if entry.file_type()?.is_dir() {
                    println!("  - {}", entry.file_name().to_string_lossy());
                }
            }
        }
        ModelCommands::Add(args) => {
            println!("➕ Adding model: {}", args.model_name);

            let models_root = get_pie_home()?.join("models");
            let model_files_dir = models_root.join(&args.model_name);
            let metadata_path = models_root.join(format!("{}.toml", args.model_name));

            if metadata_path.exists() || model_files_dir.exists() {
                print!(
                    "⚠️ Model '{}' already exists. Overwrite? [y/N] ",
                    args.model_name
                );
                io::stdout().flush().context("Failed to flush stdout")?;

                let mut confirmation = String::new();
                io::stdin()
                    .read_line(&mut confirmation)
                    .context("Failed to read user input")?;

                if confirmation.trim().to_lowercase() != "y" {
                    println!("Aborted by user.");
                    return Ok(());
                }
            }
            fs::create_dir_all(&model_files_dir)?;
            println!("Parameters will be stored at {:?}", model_files_dir);

            let model_index_base =
                "https://raw.githubusercontent.com/pie-project/model-index/refs/heads/main";
            let metadata_url = format!("{}/{}.toml", model_index_base, args.model_name);

            let metadata_raw =
                match download_file_with_progress(&metadata_url, "Downloading metadata...").await {
                    Ok(data) => data,
                    Err(e) => {
                        if let Some(req_err) = e.downcast_ref::<reqwest::Error>() {
                            if req_err.status() == Some(reqwest::StatusCode::NOT_FOUND) {
                                anyhow::bail!(
                                    "Model '{}' not found in the official index.",
                                    args.model_name
                                );
                            }
                        }
                        return Err(e.context("Failed to download model metadata"));
                    }
                };
            let metadata_str = String::from_utf8(metadata_raw)
                .context("Failed to parse model metadata as UTF-8")?;
            let metadata: toml::Value = toml::from_str(&metadata_str)?;

            fs::write(&metadata_path, &metadata_str)?;

            if let Some(source) = metadata.get("source").and_then(|s| s.as_table()) {
                for (name, url_val) in source {
                    if let Some(url) = url_val.as_str() {
                        let file_data =
                            download_file_with_progress(url, &format!("Downloading {}...", name))
                                .await?;
                        fs::write(model_files_dir.join(name), file_data)?;
                    }
                }
            }
            println!("✅ Model '{}' added successfully!", args.model_name);
        }
        ModelCommands::Remove(args) => {
            println!("🗑️ Removing model: {}", args.model_name);
            let models_root = get_pie_home()?.join("models");
            let model_files_dir = models_root.join(&args.model_name);
            let metadata_path = models_root.join(format!("{}.toml", args.model_name));
            let mut was_removed = false;
            if model_files_dir.exists() {
                fs::remove_dir_all(&model_files_dir)?;
                was_removed = true;
            }
            if metadata_path.exists() {
                fs::remove_file(&metadata_path)?;
                was_removed = true;
            }
            if was_removed {
                println!("✅ Model '{}' removed.", args.model_name);
            } else {
                anyhow::bail!("Model '{}' not found locally.", args.model_name);
            }
        }
        ModelCommands::Search(args) => {
            println!("🔍 Searching for models...");

            #[derive(Deserialize)]
            struct Item {
                name: String,
                #[serde(rename = "type")]
                item_type: String,
            }

            // Check available files under pie-project/model-index repository
            let url = "https://api.github.com/repos/pie-project/model-index/contents";
            let client = reqwest::Client::new();
            let response = client
                .get(url)
                .query(&[("ref", "main")])
                .header("User-Agent", "pie-index-list/1.0")
                .send()
                .await?;

            let status = response.status();
            let response_text = response.text().await?;

            // Try to parse as an array first, if that fails, check if it's an error response
            let items: Vec<Item> = match serde_json::from_str(&response_text) {
                Ok(items) => items,
                // Try to instead parse as a GitHub API error response if the initial parsing fails
                Err(_) => {
                    #[derive(Deserialize)]
                    struct GitHubError {
                        message: String,
                    }

                    if let Ok(error) = serde_json::from_str::<GitHubError>(&response_text) {
                        anyhow::bail!("{}", error.message);
                    } else {
                        anyhow::bail!("GitHub API request failed with status: {}", status);
                    }
                }
            };

            // Compile regex if pattern is provided
            let regex = if let Some(pattern) = &args.pattern {
                Some(Regex::new(pattern).context("Invalid regular expression")?)
            } else {
                None
            };

            // Print matching model names
            for name in items
                .into_iter()
                // Keep only files that are .toml and not traits.toml
                .filter(|i| {
                    i.item_type == "file" && i.name.ends_with(".toml") && i.name != "traits.toml"
                })
                // Remove the .toml suffix from the model name
                .map(|i| i.name.strip_suffix(".toml").unwrap_or(&i.name).to_string())
                // Filter by regex if provided
                .filter(|name| regex.as_ref().map_or(true, |r| r.is_match(name)))
            {
                println!("{name}");
            }
        }
        ModelCommands::Info(args) => {
            println!("📋 Getting model information for '{}'...", args.model_name);

            // Fetch the TOML file content
            let url = format!(
                "https://raw.githubusercontent.com/pie-project/model-index/main/{}.toml",
                args.model_name
            );
            let client = reqwest::Client::new();
            let response = client
                .get(&url)
                .header("User-Agent", "pie-index-info/1.0")
                .send()
                .await?;

            if !response.status().is_success() {
                anyhow::bail!("Model '{}' not found in the registry", args.model_name);
            }

            let toml_content = response.text().await?;

            // Parse the TOML content
            let parsed_toml: toml::Value =
                toml::from_str(&toml_content).context("Failed to parse TOML file")?;

            // Extract and display the architecture section
            if let Some(architecture) = parsed_toml.get("architecture") {
                println!("\n🏗️  Architecture:");
                match architecture {
                    toml::Value::Table(table) => {
                        print_toml_table(table, 1);
                    }
                    _ => {
                        println!("  {}", format_toml_value(architecture));
                    }
                }
            } else {
                println!("❌ No architecture section found in the model configuration");
            }

            // Check if the model is downloaded locally
            let models_root = get_pie_home()?.join("models");
            let model_files_dir = models_root.join(&args.model_name);
            let metadata_path = models_root.join(format!("{}.toml", args.model_name));

            let is_downloaded = model_files_dir.exists() && metadata_path.exists();
            println!("\n📦 Download Status:");
            if is_downloaded {
                println!("  ✅ Downloaded locally");
                println!("  📁 Location: {}", model_files_dir.display());
            } else {
                println!("  ❌ Not downloaded");
                println!("  💡 Use `pie model add {}` to download", args.model_name);
            }
        }
    }
    Ok(())
}

/// Handles the `pie config` command.
async fn handle_config_command(command: ConfigCommands) -> Result<()> {
    match command {
        ConfigCommands::Init(args) => {
            init_default_config_file(&args.exec_path, &args.backend_type)?;
        }
        ConfigCommands::Update(args) => {
            update_default_config_file(args)?;
        }
        ConfigCommands::Show => {
            show_default_config_file()?;
        }
    }
    Ok(())
}

//================================================================================//
// SECTION: Helpers
//================================================================================//

/// Convert a backend config TOML table into command-line arguments.
/// Handles boolean values specially to work correctly with typer/click in Python.
fn backend_config_to_args(backend_table: &toml::map::Map<String, toml::Value>) -> Vec<String> {
    let mut args = Vec::new();

    for (key, value) in backend_table {
        // Skip internal keys that aren't command-line arguments
        if key == "backend_type" || key == "exec_path" {
            continue;
        }

        // Handle boolean values specially
        match value {
            toml::Value::Boolean(false) => {
                // Skip false booleans entirely (absence means False in typer)
                continue;
            }
            toml::Value::Boolean(true) => {
                // For true booleans, pass the flag without a value
                args.push(format!("--{}", key));
            }
            _ => {
                // For other types, pass key and value
                args.push(format!("--{}", key));
                args.push(value.to_string().trim_matches('"').to_string());
            }
        }
    }

    args
}

fn build_configs(
    config_path: Option<PathBuf>,
    no_auth: bool,
    host: Option<String>,
    port: Option<u16>,
    verbose: bool,
    log: Option<PathBuf>,
) -> Result<(EngineConfig, Vec<toml::Value>)> {
    let config_str = match config_path {
        Some(path) => fs::read_to_string(&path)
            .with_context(|| format!("Failed to read config file at {:?}", path))?,
        None => fs::read_to_string(&get_default_config_path()?)
            .context("Failed to read default config file. Try running `pie config init` first.")?,
    };
    let cfg_file: ConfigFile = toml::from_str(&config_str)?;

    let enable_auth = if no_auth {
        false
    } else {
        cfg_file.enable_auth.unwrap_or(true)
    };
    let auth_secret = cfg_file.auth_secret.unwrap_or_else(|| {
        rand::rng()
            .sample_iter(&Alphanumeric)
            .take(32)
            .map(char::from)
            .collect()
    });

    let engine_config = EngineConfig {
        host: host
            .clone()
            .or(cfg_file.host)
            .unwrap_or_else(|| "127.0.0.1".to_string()),
        port: port.or(cfg_file.port).unwrap_or(8080),
        enable_auth,
        auth_secret,
        cache_dir: cfg_file
            .cache_dir
            .unwrap_or_else(|| get_pie_home().unwrap().join("programs")),
        verbose: verbose || cfg_file.verbose.unwrap_or(false),
        log: log.clone().or(cfg_file.log),
    };

    if cfg_file.backend.is_empty() {
        anyhow::bail!("No backend configurations found in the configuration file.");
    }

    // Return both the engine config and the backend configs
    Ok((engine_config, cfg_file.backend))
}

fn get_pie_home() -> Result<PathBuf> {
    if let Ok(path) = env::var("PIE_HOME") {
        Ok(PathBuf::from(path))
    } else {
        dirs::cache_dir()
            .map(|p| p.join("pie"))
            .ok_or_else(|| anyhow!("Failed to find home dir"))
    }
}

fn get_shell_history_path() -> Result<PathBuf> {
    let pie_home = get_pie_home()?;
    let history_path = pie_home.join(".pie_history");
    Ok(history_path)
}

fn get_default_config_path() -> Result<PathBuf> {
    let pie_home = get_pie_home()?;
    let config_path = pie_home.join("config.toml");
    Ok(config_path)
}

fn create_default_config_content(exec_path: &str, backend_type: &str) -> Result<String> {
    // Create the backend configuration as a TOML table
    let backend_table = [
        (
            "backend_type",
            toml::Value::String(backend_type.to_string()),
        ),
        ("exec_path", toml::Value::String(exec_path.to_string())),
        ("model", toml::Value::String("qwen-3-0.6b".into())),
        ("device", toml::Value::String("cuda:0".into())),
        ("dtype", toml::Value::String("bfloat16".into())),
        ("kv_page_size", toml::Value::Integer(16)),
        ("max_batch_tokens", toml::Value::Integer(10240)),
        ("max_dist_size", toml::Value::Integer(32)),
        ("max_num_kv_pages", toml::Value::Integer(10240)),
        ("max_num_embeds", toml::Value::Integer(128)),
        ("max_num_adapters", toml::Value::Integer(32)),
        ("max_adapter_rank", toml::Value::Integer(8)),
        ("gpu_mem_headroom", toml::Value::Float(10.0)),
        ("enable_profiling", toml::Value::Boolean(false)),
        ("enable_memory_profiling", toml::Value::Boolean(false)),
    ]
    .into_iter()
    .map(|(k, v)| (k.to_string(), v))
    .collect::<toml::Table>();

    // Create the ConfigFile object
    let config_file = ConfigFile {
        host: Some("127.0.0.1".to_string()),
        port: Some(8080),
        enable_auth: None,
        auth_secret: None,
        cache_dir: None,
        verbose: None,
        log: None,
        backend: vec![toml::Value::Table(backend_table)],
    };

    // Serialize to TOML string
    let config_content =
        toml::to_string_pretty(&config_file).context("Failed to serialize config to TOML")?;

    Ok(config_content)
}

fn init_default_config_file(exec_path: &str, backend_type: &str) -> Result<()> {
    println!("⚙️ Initializing Pie configuration...");

    let config_path = get_default_config_path()?;

    // Check if config file already exists
    if config_path.exists() {
        print!(
            "⚠️ Configuration file already exists at {:?}. Overwrite? [y/N] ",
            config_path
        );
        io::stdout().flush().context("Failed to flush stdout")?;

        let mut confirmation = String::new();
        io::stdin()
            .read_line(&mut confirmation)
            .context("Failed to read user input")?;

        if confirmation.trim().to_lowercase() != "y" {
            println!("Aborted by user.");
            return Ok(());
        }
    }

    // Create the directory if it doesn't exist
    if let Some(parent) = config_path.parent() {
        fs::create_dir_all(parent)
            .with_context(|| format!("Failed to create config directory at {:?}", parent))?;
    }

    // Create the default config file
    let config_content = create_default_config_content(&exec_path, &backend_type)?;
    fs::write(&config_path, &config_content)
        .with_context(|| format!("Failed to write config file at {:?}", config_path))?;

    println!("✅ Configuration file created at {:?}", config_path);
    println!("Config file content:");
    println!("{}", config_content);

    Ok(())
}

fn update_default_config_file(args: ConfigUpdateArgs) -> Result<()> {
    // Check if any update options were provided
    let has_engine_updates = args.host.is_some()
        || args.port.is_some()
        || args.enable_auth.is_some()
        || args.auth_secret.is_some()
        || args.cache_dir.is_some()
        || args.verbose.is_some()
        || args.log.is_some();

    let has_backend_updates = args.backend_type.is_some()
        || args.backend_exec_path.is_some()
        || args.backend_model.is_some()
        || args.backend_device.is_some()
        || args.backend_dtype.is_some()
        || args.backend_kv_page_size.is_some()
        || args.backend_max_batch_tokens.is_some()
        || args.backend_max_dist_size.is_some()
        || args.backend_max_num_kv_pages.is_some()
        || args.backend_max_num_embeds.is_some()
        || args.backend_max_num_adapters.is_some()
        || args.backend_max_adapter_rank.is_some()
        || args.backend_gpu_mem_headroom.is_some()
        || args.backend_enable_profiling.is_some()
        || args.backend_enable_memory_profiling.is_some();

    if !has_engine_updates && !has_backend_updates {
        println!("⚠️ No configuration options provided to update.");
        println!("Use `pie config update --help` to see available options.");
        return Ok(());
    }

    println!("⚙️ Updating Pie configuration...");

    let config_path = get_default_config_path()?;

    // Check if config file exists
    if !config_path.exists() {
        anyhow::bail!(
            "Configuration file not found at {:?}. Run `pie config init` first.",
            config_path
        );
    }

    // Read and parse the existing config file
    let config_str = fs::read_to_string(&config_path)
        .with_context(|| format!("Failed to read config file at {:?}", config_path))?;
    let mut config_file: ConfigFile = toml::from_str(&config_str)
        .with_context(|| format!("Failed to parse config file at {:?}", config_path))?;

    // Update engine configuration fields
    if let Some(host) = args.host {
        config_file.host = Some(host);
        println!("✅ Updated host");
    }
    if let Some(port) = args.port {
        config_file.port = Some(port);
        println!("✅ Updated port");
    }
    if let Some(enable_auth) = args.enable_auth {
        config_file.enable_auth = Some(enable_auth);
        println!("✅ Updated enable_auth");
    }
    if let Some(auth_secret) = args.auth_secret {
        config_file.auth_secret = Some(auth_secret);
        println!("✅ Updated auth_secret");
    }
    if let Some(cache_dir) = args.cache_dir {
        config_file.cache_dir = Some(PathBuf::from(cache_dir));
        println!("✅ Updated cache_dir");
    }
    if let Some(verbose) = args.verbose {
        config_file.verbose = Some(verbose);
        println!("✅ Updated verbose");
    }
    if let Some(log) = args.log {
        config_file.log = Some(PathBuf::from(log));
        println!("✅ Updated log");
    }

    // Update backend configuration fields
    if has_backend_updates {
        if config_file.backend.is_empty() {
            anyhow::bail!(
                "No backend configuration found in config file. Cannot update backend settings."
            );
        }

        // Update the first backend entry (assuming single backend for now)
        if let Some(toml::Value::Table(backend_table)) = config_file.backend.get_mut(0) {
            if let Some(backend_type) = args.backend_type {
                backend_table.insert(
                    "backend_type".to_string(),
                    toml::Value::String(backend_type),
                );
                println!("✅ Updated backend_type");
            }
            if let Some(exec_path) = args.backend_exec_path {
                backend_table.insert("exec_path".to_string(), toml::Value::String(exec_path));
                println!("✅ Updated backend exec_path");
            }
            if let Some(model) = args.backend_model {
                backend_table.insert("model".to_string(), toml::Value::String(model));
                println!("✅ Updated backend model");
            }
            if let Some(device) = args.backend_device {
                backend_table.insert("device".to_string(), toml::Value::String(device));
                println!("✅ Updated backend device");
            }
            if let Some(dtype) = args.backend_dtype {
                backend_table.insert("dtype".to_string(), toml::Value::String(dtype));
                println!("✅ Updated backend dtype");
            }
            if let Some(kv_page_size) = args.backend_kv_page_size {
                backend_table.insert(
                    "kv_page_size".to_string(),
                    toml::Value::Integer(kv_page_size),
                );
                println!("✅ Updated backend kv_page_size");
            }
            if let Some(max_batch_tokens) = args.backend_max_batch_tokens {
                backend_table.insert(
                    "max_batch_tokens".to_string(),
                    toml::Value::Integer(max_batch_tokens),
                );
                println!("✅ Updated backend max_batch_tokens");
            }
            if let Some(max_dist_size) = args.backend_max_dist_size {
                backend_table.insert(
                    "max_dist_size".to_string(),
                    toml::Value::Integer(max_dist_size),
                );
                println!("✅ Updated backend max_dist_size");
            }
            if let Some(max_num_kv_pages) = args.backend_max_num_kv_pages {
                backend_table.insert(
                    "max_num_kv_pages".to_string(),
                    toml::Value::Integer(max_num_kv_pages),
                );
                println!("✅ Updated backend max_num_kv_pages");
            }
            if let Some(max_num_embeds) = args.backend_max_num_embeds {
                backend_table.insert(
                    "max_num_embeds".to_string(),
                    toml::Value::Integer(max_num_embeds),
                );
                println!("✅ Updated backend max_num_embeds");
            }
            if let Some(max_num_adapters) = args.backend_max_num_adapters {
                backend_table.insert(
                    "max_num_adapters".to_string(),
                    toml::Value::Integer(max_num_adapters),
                );
                println!("✅ Updated backend max_num_adapters");
            }
            if let Some(max_adapter_rank) = args.backend_max_adapter_rank {
                backend_table.insert(
                    "max_adapter_rank".to_string(),
                    toml::Value::Integer(max_adapter_rank),
                );
                println!("✅ Updated backend max_adapter_rank");
            }
            if let Some(gpu_mem_headroom) = args.backend_gpu_mem_headroom {
                backend_table.insert(
                    "gpu_mem_headroom".to_string(),
                    toml::Value::Float(gpu_mem_headroom),
                );
                println!("✅ Updated backend gpu_mem_headroom");
            }
            if let Some(enable_profiling) = args.backend_enable_profiling {
                backend_table.insert(
                    "enable_profiling".to_string(),
                    toml::Value::Boolean(enable_profiling),
                );
                println!("✅ Updated backend enable_profiling");
            }
            if let Some(enable_memory_profiling) = args.backend_enable_memory_profiling {
                backend_table.insert(
                    "enable_memory_profiling".to_string(),
                    toml::Value::Boolean(enable_memory_profiling),
                );
                println!("✅ Updated backend enable_memory_profiling");
            }
        } else {
            anyhow::bail!("Invalid backend configuration format in config file.");
        }
    }

    // Serialize and write the updated config back to file
    let updated_config_content = toml::to_string_pretty(&config_file)
        .context("Failed to serialize updated config to TOML")?;

    fs::write(&config_path, updated_config_content)
        .with_context(|| format!("Failed to write updated config file at {:?}", config_path))?;

    println!("✅ Configuration file updated at {:?}", config_path);
    Ok(())
}

fn show_default_config_file() -> Result<()> {
    let config_path = get_default_config_path()?;

    // Check if config file exists
    if !config_path.exists() {
        anyhow::bail!(
            "Configuration file not found at {:?}. Run `pie config init` first.",
            config_path
        );
    }

    // Read and display the config file content
    let config_content = fs::read_to_string(&config_path)
        .with_context(|| format!("Failed to read config file at {:?}", config_path))?;

    println!("📄 Configuration file at {:?}:", config_path);
    println!();
    println!("{}", config_content);

    Ok(())
}

async fn download_file_with_progress(url: &str, message: &str) -> Result<Vec<u8>> {
    let client = HttpClient::new();
    let res = client.get(url).send().await?.error_for_status()?;
    let total_size = res.content_length().unwrap_or(0);

    let pb = ProgressBar::new(total_size);
    pb.set_style(
        ProgressStyle::default_bar()
            .template("{msg} [{elapsed_precise}] [{bar:40.cyan/blue}] {bytes}/{total_bytes} ({bytes_per_sec})")?
            .progress_chars("##-"),
    );
    pb.set_message(message.to_string());

    let mut downloaded = 0;
    let mut stream = res.bytes_stream();
    let mut content = Vec::with_capacity(total_size as usize);

    while let Some(item) = stream.next().await {
        let chunk = item?;
        downloaded += chunk.len();
        content.extend_from_slice(&chunk);
        pb.set_position(downloaded as u64);
    }
    let file_name = url
        .rsplit('/')
        .next()
        .unwrap_or("file")
        .split('?')
        .next()
        .unwrap_or("file");

    pb.finish_with_message(format!("✅ Downloaded {}", file_name));
    Ok(content)
}

fn init_logging(config: &EngineConfig) -> Result<Option<WorkerGuard>> {
    let mut guard = None;

    // Console logger setup
    let console_filter = if config.verbose {
        // If -v is passed, show info for everything
        EnvFilter::new("info")
    } else {
        // Otherwise, use RUST_LOG or default to "warn"
        EnvFilter::try_from_default_env().unwrap_or_else(|_| EnvFilter::new("warn"))
    };
    let console_layer = tracing_subscriber::fmt::layer()
        .with_writer(io::stdout)
        .with_filter(console_filter);

    // File logger setup
    let file_layer = if let Some(log_path) = &config.log {
        let parent = log_path
            .parent()
            .context("Log path has no parent directory")?;
        fs::create_dir_all(parent)
            .with_context(|| format!("Failed to create log directory at {:?}", parent))?;

        let file_appender = tracing_appender::rolling::never(parent, log_path.file_name().unwrap());
        let (non_blocking_writer, worker_guard) = tracing_appender::non_blocking(file_appender);

        // Save the guard to be returned
        guard = Some(worker_guard);

        let layer = tracing_subscriber::fmt::layer()
            .with_writer(non_blocking_writer)
            .with_ansi(false) // No colors in files
            .with_filter(EnvFilter::new("info")); // Log `INFO` and above to the file

        Some(layer)
    } else {
        None
    };

    // Register the layers
    tracing_subscriber::registry()
        .with(console_layer)
        .with(file_layer)
        .init();

    Ok(guard)
}

async fn start_engine_and_backend(
    engine_config: EngineConfig,
    backend_configs: Vec<toml::Value>,
    printer: Arc<Mutex<dyn rustyline::ExternalPrinter + Send>>,
) -> Result<(Sender<()>, JoinHandle<()>, Vec<Child>, ClientConfig)> {
    // Initialize engine and client configurations
    let client_config = ClientConfig {
        host: engine_config.host.clone(),
        port: engine_config.port,
        auth_secret: engine_config.auth_secret.clone(),
    };
    let (shutdown_tx, shutdown_rx) = oneshot::channel();
    let (ready_tx, ready_rx) = oneshot::channel();

    // Start the main Pie engine server
    println!("🚀 Starting Pie engine...");
    let server_handle = tokio::spawn(async move {
        if let Err(e) = pie::run_server(engine_config, ready_tx, shutdown_rx).await {
            eprintln!("\n[Engine Error] Engine failed: {}", e);
        }
    });
    ready_rx.await.unwrap();
    println!("✅ Engine started.");

    // Launch all configured backend services
    let mut backend_processes = Vec::new();
    if !backend_configs.is_empty() {
        println!("🚀 Launching backend services...");
        init_secret(&client_config.auth_secret);
        let auth_token = create_jwt("backend-service", pie::auth::Role::User)?;

        for backend_config in &backend_configs {
            let backend_table = backend_config
                .as_table()
                .context("Each [[backend]] entry in config.toml must be a table.")?;
            let backend_type = backend_table
                .get("backend_type")
                .and_then(|v| v.as_str())
                .context("`backend_type` is missing or not a string.")?;
            let exec_path = backend_table
                .get("exec_path")
                .and_then(|v| v.as_str())
                .context("`exec_path` is missing or not a string.")?;
            let exec_parent_path = Path::new(exec_path)
                .parent()
                .map(|p| p.to_string_lossy().to_string())
                .context("`exec_path` has no parent directory.")?;

            let mut cmd = if backend_type == "python" {
                let mut cmd = TokioCommand::new("uv");
                cmd.arg("--project");
                cmd.arg(exec_parent_path);
                cmd.arg("run");
                cmd.arg("python");
                cmd.arg("-u");
                cmd.arg(exec_path);
                cmd
            } else {
                TokioCommand::new(exec_path)
            };

            let random_port: u16 = rand::rng().random_range(49152..=65535);
            cmd.arg("--host")
                .arg("localhost")
                .arg("--port")
                .arg(random_port.to_string())
                .arg("--controller_host")
                .arg(&client_config.host)
                .arg("--controller_port")
                .arg(client_config.port.to_string())
                .arg("--auth_token")
                .arg(&auth_token);

            // Convert backend config to command-line arguments
            let backend_args = backend_config_to_args(&backend_table);
            for arg in backend_args {
                cmd.arg(arg);
            }

            // On Linux, ask the kernel to send SIGKILL to this process when
            // the parent (the Rust program) dies. This handles accidental termination.
            #[cfg(target_os = "linux")]
            unsafe {
                cmd.pre_exec(|| {
                    {
                        // libc::PR_SET_PDEATHSIG is the raw constant for this operation.
                        // SIGKILL is a non-catchable, non-ignorable signal.
                        if libc::prctl(libc::PR_SET_PDEATHSIG, libc::SIGKILL) < 0 {
                            // If prctl fails, return an error from the closure.
                            return Err(std::io::Error::last_os_error());
                        }
                    }
                    Ok(())
                });
            }

            println!("- Spawning backend: {}", exec_path);
            let mut child = cmd
                .stdout(Stdio::piped())
                .stderr(Stdio::piped())
                .spawn()
                .with_context(|| format!("Failed to spawn backend process: '{}'", exec_path))?;

            // Stream backend output using the external printer to avoid corrupting the prompt
            let stdout = child
                .stdout
                .take()
                .context("Could not capture stdout from backend process.")?;
            let stderr = child
                .stderr
                .take()
                .context("Could not capture stderr from backend process.")?;

            let printer_clone = Arc::clone(&printer);
            tokio::spawn(async move {
                use tokio::io::AsyncReadExt;
                let mut reader = BufReader::new(stdout);
                let mut buffer = [0; 1024]; // Read in 1KB chunks
                loop {
                    match reader.read(&mut buffer).await {
                        Ok(0) => break, // EOF, the child process has closed its stdout
                        Ok(n) => {
                            // We've received `n` bytes. Convert to a string (lossily) and print.
                            let output = String::from_utf8_lossy(&buffer[..n]);
                            // Use `print!` to avoid adding an extra newline
                            printer_clone
                                .lock()
                                .await
                                .print(format!("[Backend] {}", output))
                                .unwrap();
                        }
                        Err(e) => {
                            // Handle read error, e.g., print it and break
                            printer_clone
                                .lock()
                                .await
                                .print(format!("[Backend Read Error] {}", e))
                                .unwrap();
                            break;
                        }
                    }
                }
            });

            let printer_clone = Arc::clone(&printer);
            tokio::spawn(async move {
                use tokio::io::AsyncReadExt;
                let mut reader = BufReader::new(stderr);
                let mut buffer = [0; 1024];
                loop {
                    match reader.read(&mut buffer).await {
                        Ok(0) => break,
                        Ok(n) => {
                            let output = String::from_utf8_lossy(&buffer[..n]);
                            printer_clone
                                .lock()
                                .await
                                .print(format!("[Backend] {}", output))
                                .unwrap();
                        }
                        Err(e) => {
                            printer_clone
                                .lock()
                                .await
                                .print(format!("[Backend Read Error] {}", e))
                                .unwrap();
                            break;
                        }
                    }
                }
            });

            backend_processes.push(child);
        }
    }

    wait_for_backend_ready(&client_config, backend_processes.len()).await?;

    Ok((shutdown_tx, server_handle, backend_processes, client_config))
}

async fn create_editor_and_printer() -> Result<(
    Editor<MyHelper, FileHistory>,
    Arc<Mutex<dyn rustyline::ExternalPrinter + Send>>,
)> {
    let mut rl = Editor::new()?;
    rl.set_helper(Some(MyHelper)); // Enable our custom highlighter
    let printer: Arc<Mutex<dyn rustyline::ExternalPrinter + Send>> =
        Arc::new(Mutex::new(rl.create_external_printer()?));
    let history_path = get_shell_history_path()?;
    let _ = rl.load_history(&history_path);

    Ok((rl, printer))
}

/// Runs the interactive shell.
async fn run_shell(
    client_config: &ClientConfig,
    mut rl: Editor<MyHelper, FileHistory>,
    printer: Arc<Mutex<dyn rustyline::ExternalPrinter + Send>>,
) -> Result<()> {
    println!("Entering interactive session. Type 'help' for commands or use ↑/↓ for history.");

    // The main interactive loop
    loop {
        match rl.readline("pie> ") {
            Ok(line) => {
                let _ = rl.add_history_entry(line.as_str());
                let parts: Vec<String> = match shlex::split(&line) {
                    Some(parts) => parts,
                    None => {
                        eprintln!("Error: Mismatched quotes in command.");
                        continue;
                    }
                };
                if parts.is_empty() {
                    continue;
                }

                match handle_shell_command(
                    &parts[0],
                    &parts[1..].iter().map(AsRef::as_ref).collect::<Vec<_>>(),
                    client_config,
                    &printer,
                )
                .await
                {
                    Ok(should_exit) if should_exit => break,
                    Ok(_) => (),
                    Err(e) => eprintln!("Error: {}", e),
                }
            }
            Err(ReadlineError::Interrupted) => println!("(To exit, type 'exit' or press Ctrl-D)"),
            Err(ReadlineError::Eof) => {
                println!("Exiting...");
                break;
            }
            Err(err) => {
                eprintln!("Error reading line: {}", err);
                break;
            }
        }
    }

    println!("Shutting down services...");
    if let Err(err) = rl.save_history(&get_shell_history_path()?) {
        eprintln!("Warning: Failed to save command history: {}", err);
    }

    Ok(())
}

/// Runs the inferlet.
async fn run_inferlet(
    client_config: &ClientConfig,
    inferlet_path: PathBuf,
    arguments: Vec<String>,
    detach: bool,
    printer: &Arc<Mutex<dyn rustyline::ExternalPrinter + Send>>,
) -> Result<()> {
    let client = connect_and_authenticate(client_config).await?;

    let inferlet_blob = fs::read(&inferlet_path)
        .with_context(|| format!("Failed to read Wasm file at {:?}", inferlet_path))?;
    let hash = client::hash_blob(&inferlet_blob);
    println!("Inferlet hash: {}", hash);

    if !client.program_exists(&hash).await? {
        client.upload_program(&inferlet_blob).await?;
        println!("✅ Inferlet upload successful.");
    }

    let mut instance = client.launch_instance(&hash, arguments).await?;
    println!("✅ Inferlet launched with ID: {}", instance.id());

    if !detach {
        let instance_id = instance.id().to_string();

        let printer_clone = Arc::clone(printer);
        tokio::spawn(async move {
            while let Ok(event) = instance.recv().await {
                match event {
                    // Handle events that have a specific code and a text message.
                    InstanceEvent::Event { code, message } => {
                        // Determine if this event signals the end of the instance's execution.
                        // Any event other than a simple 'Message' is considered a final state.
                        let is_terminated = !matches!(code, EventCode::Message);

                        // Format the output string.
                        // Using the Debug representation of `code` is a clean way to get its name (e.g., "Completed").
                        let output = format!("[Inferlet {}] {:?}: {}", instance_id, code, message);

                        // Lock the printer, print the message, and then immediately release the lock.
                        printer_clone.lock().await.print(output).unwrap();

                        // If the instance's execution is finished, break out of the loop.
                        if is_terminated {
                            break;
                        }
                    }
                    // If we receive a raw data blob, we'll ignore it and wait for the next event.
                    InstanceEvent::Blob(_) => continue,
                }
            }
            // No more "Press Enter" message needed!
        });
    }

    Ok(())
}

async fn print_backend_stats(
    client_config: &ClientConfig,
    printer: &Arc<Mutex<dyn rustyline::ExternalPrinter + Send>>,
) -> Result<()> {
    let client = connect_and_authenticate(client_config).await?;
    let stats = client.query_backend_stats().await?;
    {
        let mut p = printer.lock().await;
        p.print("Backend runtime stats:\n".to_string()).unwrap();
        p.print(format!("{}\n", stats)).unwrap();
    }
    Ok(())
}

/// Stops the backend heartbeat.
async fn stop_backend_heartbeat(client_config: &ClientConfig) -> Result<()> {
    let client = connect_and_authenticate(client_config).await?;
    println!("🔄 Stopping backend heartbeat...");
    client.stop_backend_heartbeat().await?;
    println!("✅ Backend heartbeat stopped.");
    Ok(())
}

/// Terminates the engine and backend processes.
async fn terminate_engine_and_backend(
    client_config: &ClientConfig,
    backend_processes: Vec<Child>,
    shutdown_tx: oneshot::Sender<()>,
    server_handle: tokio::task::JoinHandle<()>,
) -> Result<()> {
    println!();

    // Stop the backend heartbeat before sending the signals to the backend processes.
    // This is to avoid broken pipe errors due to sending signals to the backend processes
    // after they have exited.
    stop_backend_heartbeat(client_config).await?;
    println!("🔄 Terminating backend processes...");

    // Iterate through the child processes, signal them, and wait for them to exit.
    for mut child in backend_processes {
        if let Some(pid) = child.id() {
            let pid = nix::unistd::Pid::from_raw(pid as i32);
            println!("🔄 Terminating backend uv process with PID: {}", pid);

            // Send SIGTERM to the `uv` process. It will forward the signal to the backend process.
            if let Err(e) = nix::sys::signal::kill(pid, nix::sys::signal::Signal::SIGTERM) {
                eprintln!("  Failed to send SIGTERM to uv process {}: {}", pid, e);
            }

            // Wait for the `uv` process to exit. By the time it exits, the backend process will
            // have been terminated.
            let exit_status = child.wait().await;

            if let Err(e) = exit_status {
                eprintln!("  Error while waiting for uv process to exit: {}", e);
            }
=======
            output::init_simple_logging()?;
            config::handle_config_command(cmd).await?;
>>>>>>> ffe4b923
        }
    }
    Ok(())
}<|MERGE_RESOLUTION|>--- conflicted
+++ resolved
@@ -35,218 +35,6 @@
     Config(ConfigCommands),
 }
 
-<<<<<<< HEAD
-#[derive(Args, Debug)]
-/// Arguments for starting the Pie engine.
-pub struct ServeArgs {
-    /// Path to a custom TOML configuration file.
-    #[arg(long)]
-    pub config: Option<PathBuf>,
-    /// The network host to bind to.
-    #[arg(long)]
-    pub host: Option<String>,
-    /// The network port to use.
-    #[arg(long)]
-    pub port: Option<u16>,
-    /// Disable authentication.
-    #[arg(long)]
-    pub no_auth: bool,
-    /// A log file to write to.
-    #[arg(long)]
-    pub log: Option<PathBuf>,
-    /// Enable verbose console logging.
-    #[arg(long, short)]
-    pub verbose: bool,
-}
-
-#[derive(Args, Debug)]
-/// Arguments to submit an inferlet (Wasm program) to the engine in the shell.
-pub struct RunArgs {
-    /// Path to the .wasm inferlet file.
-    #[arg(value_parser = expand_tilde)]
-    pub inferlet: PathBuf,
-    /// Path to a custom TOML configuration file.
-    #[arg(long, short)]
-    pub config: Option<PathBuf>,
-    /// A log file to write to.
-    #[arg(long)]
-    pub log: Option<PathBuf>,
-    /// Arguments to pass to the inferlet after `--`.
-    #[arg(last = true)]
-    pub arguments: Vec<String>,
-}
-
-/// Helper for clap to expand `~` in path arguments.
-fn expand_tilde(s: &str) -> Result<PathBuf, std::convert::Infallible> {
-    Ok(PathBuf::from(shellexpand::tilde(s).as_ref()))
-}
-
-#[derive(Parser, Debug)]
-/// Arguments to submit an inferlet (Wasm program) to the engine in the shell.
-pub struct ShellRunArgs {
-    /// Path to the .wasm inferlet file.
-    #[arg(value_parser = expand_tilde)]
-    pub inferlet_path: PathBuf,
-
-    /// Run the inferlet in the background and print its instance ID.
-    #[arg(long, short)]
-    pub detach: bool,
-
-    /// Arguments to pass to the Wasm program.
-    pub arguments: Vec<String>,
-}
-
-// Other command structs (ModelCommands, etc.) remain the same
-#[derive(Subcommand, Debug)]
-pub enum ModelCommands {
-    /// List downloaded models.
-    List,
-    /// Download a model from the model registry.
-    Add(AddModelArgs),
-    /// Delete a downloaded model.
-    Remove(RemoveModelArgs),
-    /// Search for models in the model registry.
-    Search(SearchModelArgs),
-    /// Show information about a model from the model registry.
-    Info(InfoModelArgs),
-}
-#[derive(Args, Debug)]
-pub struct AddModelArgs {
-    pub model_name: String,
-}
-#[derive(Args, Debug)]
-pub struct RemoveModelArgs {
-    pub model_name: String,
-}
-#[derive(Args, Debug)]
-pub struct SearchModelArgs {
-    /// Optional regular expression to filter model names.
-    pub pattern: Option<String>,
-}
-#[derive(Args, Debug)]
-pub struct InfoModelArgs {
-    /// Name of the model to get information about.
-    pub model_name: String,
-}
-
-#[derive(Subcommand, Debug)]
-pub enum ConfigCommands {
-    /// Create a default config file.
-    Init(ConfigInitArgs),
-    /// Update the entries of the default config file.
-    Update(ConfigUpdateArgs),
-    /// Show the content of the default config file.
-    Show,
-}
-
-#[derive(Args, Debug)]
-pub struct ConfigInitArgs {
-    /// Backend type (e.g., "python", "metal")
-    pub backend_type: String,
-    /// Path to the backend executable
-    pub exec_path: String,
-}
-
-#[derive(Args, Debug)]
-pub struct ConfigUpdateArgs {
-    // Engine configuration options
-    /// The network host to bind to
-    #[arg(long)]
-    pub host: Option<String>,
-    /// The network port to use
-    #[arg(long)]
-    pub port: Option<u16>,
-    /// Enable or disable authentication
-    #[arg(long)]
-    pub enable_auth: Option<bool>,
-    /// Authentication secret
-    #[arg(long)]
-    pub auth_secret: Option<String>,
-    /// Cache directory path
-    #[arg(long)]
-    pub cache_dir: Option<String>,
-    /// Enable verbose logging
-    #[arg(long)]
-    pub verbose: Option<bool>,
-    /// Log file path
-    #[arg(long)]
-    pub log: Option<String>,
-
-    // Backend configuration options (prefixed with backend-)
-    /// Backend type
-    #[arg(long)]
-    pub backend_type: Option<String>,
-    /// Backend executable path
-    #[arg(long)]
-    pub backend_exec_path: Option<String>,
-    /// Model name
-    #[arg(long)]
-    pub backend_model: Option<String>,
-    /// Device (e.g., "cuda:0", "mps")
-    #[arg(long)]
-    pub backend_device: Option<String>,
-    /// Data type (e.g., "bfloat16", "float16")
-    #[arg(long)]
-    pub backend_dtype: Option<String>,
-    /// KV page size
-    #[arg(long)]
-    pub backend_kv_page_size: Option<i64>,
-    /// Maximum batch tokens
-    #[arg(long)]
-    pub backend_max_batch_tokens: Option<i64>,
-    /// Maximum distribution size
-    #[arg(long)]
-    pub backend_max_dist_size: Option<i64>,
-    /// Maximum number of KV pages
-    #[arg(long)]
-    pub backend_max_num_kv_pages: Option<i64>,
-    /// Maximum number of embeddings
-    #[arg(long)]
-    pub backend_max_num_embeds: Option<i64>,
-    /// Maximum number of adapters
-    #[arg(long)]
-    pub backend_max_num_adapters: Option<i64>,
-    /// Maximum adapter rank
-    #[arg(long)]
-    pub backend_max_adapter_rank: Option<i64>,
-    /// GPU memory headroom
-    #[arg(long)]
-    pub backend_gpu_mem_headroom: Option<f64>,
-    /// Enable profiling
-    #[arg(long)]
-    pub backend_enable_profiling: Option<bool>,
-    /// Enable memory profiling
-    #[arg(long)]
-    pub backend_enable_memory_profiling: Option<bool>,
-}
-
-// Helper struct for parsing the TOML config file
-#[derive(Deserialize, Serialize, Debug)]
-struct ConfigFile {
-    host: Option<String>,
-    port: Option<u16>,
-    enable_auth: Option<bool>,
-    auth_secret: Option<String>,
-    cache_dir: Option<PathBuf>,
-    verbose: Option<bool>,
-    log: Option<PathBuf>,
-    #[serde(default)]
-    backend: Vec<toml::Value>,
-}
-
-// Helper struct for what client commands need to know
-struct ClientConfig {
-    host: String,
-    port: u16,
-    auth_secret: String,
-}
-
-//================================================================================//
-// SECTION: Main Entrypoint
-//================================================================================//
-
-=======
->>>>>>> ffe4b923
 #[tokio::main]
 async fn main() -> Result<()> {
     let cli = Cli::parse();
@@ -296,1279 +84,8 @@
         }
         Commands::Config(cmd) => {
             // Config commands don't start the engine, so they can use a simple logger
-<<<<<<< HEAD
-            let subscriber = FmtSubscriber::builder()
-                .with_max_level(tracing::Level::INFO)
-                .finish();
-            tracing::subscriber::set_global_default(subscriber)?;
-            handle_config_command(cmd).await?;
-        }
-    }
-    Ok(())
-}
-//================================================================================//
-// SECTION: Command Handlers
-//================================================================================//
-
-// The incorrect `#[derive]` attribute has been removed.
-struct MyHelper;
-
-// To satisfy the `Helper` trait bounds, we must implement all its component traits.
-// For now, we'll provide empty implementations for the ones we don't need.
-
-impl Completer for MyHelper {
-    type Candidate = String;
-}
-
-impl Hinter for MyHelper {
-    type Hint = String;
-
-    fn hint(&self, _line: &str, _pos: usize, _ctx: &rustyline::Context<'_>) -> Option<Self::Hint> {
-        None // No hints for now
-    }
-}
-
-// Your existing Highlighter implementation is correct.
-impl Highlighter for MyHelper {}
-
-impl Validator for MyHelper {
-    fn validate(&self, _ctx: &mut ValidationContext) -> rustyline::Result<ValidationResult> {
-        Ok(ValidationResult::Valid(None)) // No validation
-    }
-}
-
-// Finally, we implement the `Helper` marker trait itself.
-impl Helper for MyHelper {}
-
-/// Handles the `pie serve` command.
-async fn handle_serve_command(
-    engine_config: EngineConfig,
-    backend_configs: Vec<toml::Value>,
-) -> Result<()> {
-    let (rl, printer) = create_editor_and_printer().await?;
-
-    // Start the engine and backend services
-    let (shutdown_tx, server_handle, backend_processes, client_config) =
-        start_engine_and_backend(engine_config, backend_configs, printer.clone()).await?;
-
-    // Start the interactive session, passing both configs
-    run_shell(&client_config, rl, printer).await?;
-
-    // Terminate the engine and backend services
-    terminate_engine_and_backend(
-        &client_config,
-        backend_processes,
-        shutdown_tx,
-        server_handle,
-    )
-    .await?;
-
-    Ok(())
-}
-
-/// Handles the `pie run` command.
-async fn handle_run_command(
-    engine_config: EngineConfig,
-    backend_configs: Vec<toml::Value>,
-    inferlet_path: PathBuf,
-    arguments: Vec<String>,
-) -> Result<()> {
-    let (_rl, printer) = create_editor_and_printer().await?;
-
-    // Start the engine and backend services
-    let (shutdown_tx, server_handle, backend_processes, client_config) =
-        start_engine_and_backend(engine_config, backend_configs, printer.clone()).await?;
-
-    // Run the inferlet
-    run_inferlet(&client_config, inferlet_path, arguments, false, &printer).await?;
-    wait_for_instance_finish(&client_config).await?;
-
-    // Terminate the engine and backend services
-    terminate_engine_and_backend(
-        &client_config,
-        backend_processes,
-        shutdown_tx,
-        server_handle,
-    )
-    .await?;
-    Ok(())
-}
-
-/// Parses and executes commands in the shell.
-async fn handle_shell_command(
-    command: &str,
-    args: &[&str],
-    client_config: &ClientConfig,
-    printer: &Arc<Mutex<dyn rustyline::ExternalPrinter + Send>>,
-) -> Result<bool> {
-    match command {
-        "run" => {
-            // Prepend a dummy command name so clap can parse the args slice.
-            let clap_args = std::iter::once("run").chain(args.iter().copied());
-
-            match ShellRunArgs::try_parse_from(clap_args) {
-                Ok(run_args) => {
-                    if let Err(e) = run_inferlet(
-                        client_config,
-                        run_args.inferlet_path,
-                        run_args.arguments,
-                        run_args.detach,
-                        printer,
-                    )
-                    .await
-                    {
-                        // Use the printer to avoid corrupting the prompt.
-                        let mut p = printer.lock().await;
-                        p.print(format!("Error running inferlet: {e}")).unwrap();
-                    }
-                }
-                Err(e) => {
-                    // Clap's error messages are user-friendly and include usage.
-                    let mut p = printer.lock().await;
-                    p.print(e.to_string()).unwrap();
-                }
-            }
-        }
-        "query" => {
-            println!("(Query functionality not yet implemented)");
-        }
-        "stat" => {
-            print_backend_stats(client_config, printer).await?;
-        }
-        "help" => {
-            println!("Available commands:");
-            println!(
-                "  run [--detach] <path> [ARGS]... - Run a .wasm inferlet with optional arguments"
-            );
-            println!("  query                  - (Placeholder) Query the engine state");
-            println!("  exit                   - Exit the Pie session");
-            println!("  help                   - Show this help message");
-        }
-        "exit" => {
-            println!("Exiting...");
-            return Ok(true);
-        }
-        _ => {
-            println!(
-                "Unknown command: '{}'. Type 'help' for a list of commands.",
-                command
-            );
-        }
-    }
-    Ok(false)
-}
-
-/// Handles the `pie model` command.
-async fn handle_model_command(command: ModelCommands) -> Result<()> {
-    match command {
-        ModelCommands::List => {
-            println!("📚 Available local models:");
-            let models_dir = get_pie_home()?.join("models");
-            if !models_dir.exists() {
-                println!("  No models found.");
-                return Ok(());
-            }
-            for entry in fs::read_dir(models_dir)? {
-                let entry = entry?;
-                if entry.file_type()?.is_dir() {
-                    println!("  - {}", entry.file_name().to_string_lossy());
-                }
-            }
-        }
-        ModelCommands::Add(args) => {
-            println!("➕ Adding model: {}", args.model_name);
-
-            let models_root = get_pie_home()?.join("models");
-            let model_files_dir = models_root.join(&args.model_name);
-            let metadata_path = models_root.join(format!("{}.toml", args.model_name));
-
-            if metadata_path.exists() || model_files_dir.exists() {
-                print!(
-                    "⚠️ Model '{}' already exists. Overwrite? [y/N] ",
-                    args.model_name
-                );
-                io::stdout().flush().context("Failed to flush stdout")?;
-
-                let mut confirmation = String::new();
-                io::stdin()
-                    .read_line(&mut confirmation)
-                    .context("Failed to read user input")?;
-
-                if confirmation.trim().to_lowercase() != "y" {
-                    println!("Aborted by user.");
-                    return Ok(());
-                }
-            }
-            fs::create_dir_all(&model_files_dir)?;
-            println!("Parameters will be stored at {:?}", model_files_dir);
-
-            let model_index_base =
-                "https://raw.githubusercontent.com/pie-project/model-index/refs/heads/main";
-            let metadata_url = format!("{}/{}.toml", model_index_base, args.model_name);
-
-            let metadata_raw =
-                match download_file_with_progress(&metadata_url, "Downloading metadata...").await {
-                    Ok(data) => data,
-                    Err(e) => {
-                        if let Some(req_err) = e.downcast_ref::<reqwest::Error>() {
-                            if req_err.status() == Some(reqwest::StatusCode::NOT_FOUND) {
-                                anyhow::bail!(
-                                    "Model '{}' not found in the official index.",
-                                    args.model_name
-                                );
-                            }
-                        }
-                        return Err(e.context("Failed to download model metadata"));
-                    }
-                };
-            let metadata_str = String::from_utf8(metadata_raw)
-                .context("Failed to parse model metadata as UTF-8")?;
-            let metadata: toml::Value = toml::from_str(&metadata_str)?;
-
-            fs::write(&metadata_path, &metadata_str)?;
-
-            if let Some(source) = metadata.get("source").and_then(|s| s.as_table()) {
-                for (name, url_val) in source {
-                    if let Some(url) = url_val.as_str() {
-                        let file_data =
-                            download_file_with_progress(url, &format!("Downloading {}...", name))
-                                .await?;
-                        fs::write(model_files_dir.join(name), file_data)?;
-                    }
-                }
-            }
-            println!("✅ Model '{}' added successfully!", args.model_name);
-        }
-        ModelCommands::Remove(args) => {
-            println!("🗑️ Removing model: {}", args.model_name);
-            let models_root = get_pie_home()?.join("models");
-            let model_files_dir = models_root.join(&args.model_name);
-            let metadata_path = models_root.join(format!("{}.toml", args.model_name));
-            let mut was_removed = false;
-            if model_files_dir.exists() {
-                fs::remove_dir_all(&model_files_dir)?;
-                was_removed = true;
-            }
-            if metadata_path.exists() {
-                fs::remove_file(&metadata_path)?;
-                was_removed = true;
-            }
-            if was_removed {
-                println!("✅ Model '{}' removed.", args.model_name);
-            } else {
-                anyhow::bail!("Model '{}' not found locally.", args.model_name);
-            }
-        }
-        ModelCommands::Search(args) => {
-            println!("🔍 Searching for models...");
-
-            #[derive(Deserialize)]
-            struct Item {
-                name: String,
-                #[serde(rename = "type")]
-                item_type: String,
-            }
-
-            // Check available files under pie-project/model-index repository
-            let url = "https://api.github.com/repos/pie-project/model-index/contents";
-            let client = reqwest::Client::new();
-            let response = client
-                .get(url)
-                .query(&[("ref", "main")])
-                .header("User-Agent", "pie-index-list/1.0")
-                .send()
-                .await?;
-
-            let status = response.status();
-            let response_text = response.text().await?;
-
-            // Try to parse as an array first, if that fails, check if it's an error response
-            let items: Vec<Item> = match serde_json::from_str(&response_text) {
-                Ok(items) => items,
-                // Try to instead parse as a GitHub API error response if the initial parsing fails
-                Err(_) => {
-                    #[derive(Deserialize)]
-                    struct GitHubError {
-                        message: String,
-                    }
-
-                    if let Ok(error) = serde_json::from_str::<GitHubError>(&response_text) {
-                        anyhow::bail!("{}", error.message);
-                    } else {
-                        anyhow::bail!("GitHub API request failed with status: {}", status);
-                    }
-                }
-            };
-
-            // Compile regex if pattern is provided
-            let regex = if let Some(pattern) = &args.pattern {
-                Some(Regex::new(pattern).context("Invalid regular expression")?)
-            } else {
-                None
-            };
-
-            // Print matching model names
-            for name in items
-                .into_iter()
-                // Keep only files that are .toml and not traits.toml
-                .filter(|i| {
-                    i.item_type == "file" && i.name.ends_with(".toml") && i.name != "traits.toml"
-                })
-                // Remove the .toml suffix from the model name
-                .map(|i| i.name.strip_suffix(".toml").unwrap_or(&i.name).to_string())
-                // Filter by regex if provided
-                .filter(|name| regex.as_ref().map_or(true, |r| r.is_match(name)))
-            {
-                println!("{name}");
-            }
-        }
-        ModelCommands::Info(args) => {
-            println!("📋 Getting model information for '{}'...", args.model_name);
-
-            // Fetch the TOML file content
-            let url = format!(
-                "https://raw.githubusercontent.com/pie-project/model-index/main/{}.toml",
-                args.model_name
-            );
-            let client = reqwest::Client::new();
-            let response = client
-                .get(&url)
-                .header("User-Agent", "pie-index-info/1.0")
-                .send()
-                .await?;
-
-            if !response.status().is_success() {
-                anyhow::bail!("Model '{}' not found in the registry", args.model_name);
-            }
-
-            let toml_content = response.text().await?;
-
-            // Parse the TOML content
-            let parsed_toml: toml::Value =
-                toml::from_str(&toml_content).context("Failed to parse TOML file")?;
-
-            // Extract and display the architecture section
-            if let Some(architecture) = parsed_toml.get("architecture") {
-                println!("\n🏗️  Architecture:");
-                match architecture {
-                    toml::Value::Table(table) => {
-                        print_toml_table(table, 1);
-                    }
-                    _ => {
-                        println!("  {}", format_toml_value(architecture));
-                    }
-                }
-            } else {
-                println!("❌ No architecture section found in the model configuration");
-            }
-
-            // Check if the model is downloaded locally
-            let models_root = get_pie_home()?.join("models");
-            let model_files_dir = models_root.join(&args.model_name);
-            let metadata_path = models_root.join(format!("{}.toml", args.model_name));
-
-            let is_downloaded = model_files_dir.exists() && metadata_path.exists();
-            println!("\n📦 Download Status:");
-            if is_downloaded {
-                println!("  ✅ Downloaded locally");
-                println!("  📁 Location: {}", model_files_dir.display());
-            } else {
-                println!("  ❌ Not downloaded");
-                println!("  💡 Use `pie model add {}` to download", args.model_name);
-            }
-        }
-    }
-    Ok(())
-}
-
-/// Handles the `pie config` command.
-async fn handle_config_command(command: ConfigCommands) -> Result<()> {
-    match command {
-        ConfigCommands::Init(args) => {
-            init_default_config_file(&args.exec_path, &args.backend_type)?;
-        }
-        ConfigCommands::Update(args) => {
-            update_default_config_file(args)?;
-        }
-        ConfigCommands::Show => {
-            show_default_config_file()?;
-        }
-    }
-    Ok(())
-}
-
-//================================================================================//
-// SECTION: Helpers
-//================================================================================//
-
-/// Convert a backend config TOML table into command-line arguments.
-/// Handles boolean values specially to work correctly with typer/click in Python.
-fn backend_config_to_args(backend_table: &toml::map::Map<String, toml::Value>) -> Vec<String> {
-    let mut args = Vec::new();
-
-    for (key, value) in backend_table {
-        // Skip internal keys that aren't command-line arguments
-        if key == "backend_type" || key == "exec_path" {
-            continue;
-        }
-
-        // Handle boolean values specially
-        match value {
-            toml::Value::Boolean(false) => {
-                // Skip false booleans entirely (absence means False in typer)
-                continue;
-            }
-            toml::Value::Boolean(true) => {
-                // For true booleans, pass the flag without a value
-                args.push(format!("--{}", key));
-            }
-            _ => {
-                // For other types, pass key and value
-                args.push(format!("--{}", key));
-                args.push(value.to_string().trim_matches('"').to_string());
-            }
-        }
-    }
-
-    args
-}
-
-fn build_configs(
-    config_path: Option<PathBuf>,
-    no_auth: bool,
-    host: Option<String>,
-    port: Option<u16>,
-    verbose: bool,
-    log: Option<PathBuf>,
-) -> Result<(EngineConfig, Vec<toml::Value>)> {
-    let config_str = match config_path {
-        Some(path) => fs::read_to_string(&path)
-            .with_context(|| format!("Failed to read config file at {:?}", path))?,
-        None => fs::read_to_string(&get_default_config_path()?)
-            .context("Failed to read default config file. Try running `pie config init` first.")?,
-    };
-    let cfg_file: ConfigFile = toml::from_str(&config_str)?;
-
-    let enable_auth = if no_auth {
-        false
-    } else {
-        cfg_file.enable_auth.unwrap_or(true)
-    };
-    let auth_secret = cfg_file.auth_secret.unwrap_or_else(|| {
-        rand::rng()
-            .sample_iter(&Alphanumeric)
-            .take(32)
-            .map(char::from)
-            .collect()
-    });
-
-    let engine_config = EngineConfig {
-        host: host
-            .clone()
-            .or(cfg_file.host)
-            .unwrap_or_else(|| "127.0.0.1".to_string()),
-        port: port.or(cfg_file.port).unwrap_or(8080),
-        enable_auth,
-        auth_secret,
-        cache_dir: cfg_file
-            .cache_dir
-            .unwrap_or_else(|| get_pie_home().unwrap().join("programs")),
-        verbose: verbose || cfg_file.verbose.unwrap_or(false),
-        log: log.clone().or(cfg_file.log),
-    };
-
-    if cfg_file.backend.is_empty() {
-        anyhow::bail!("No backend configurations found in the configuration file.");
-    }
-
-    // Return both the engine config and the backend configs
-    Ok((engine_config, cfg_file.backend))
-}
-
-fn get_pie_home() -> Result<PathBuf> {
-    if let Ok(path) = env::var("PIE_HOME") {
-        Ok(PathBuf::from(path))
-    } else {
-        dirs::cache_dir()
-            .map(|p| p.join("pie"))
-            .ok_or_else(|| anyhow!("Failed to find home dir"))
-    }
-}
-
-fn get_shell_history_path() -> Result<PathBuf> {
-    let pie_home = get_pie_home()?;
-    let history_path = pie_home.join(".pie_history");
-    Ok(history_path)
-}
-
-fn get_default_config_path() -> Result<PathBuf> {
-    let pie_home = get_pie_home()?;
-    let config_path = pie_home.join("config.toml");
-    Ok(config_path)
-}
-
-fn create_default_config_content(exec_path: &str, backend_type: &str) -> Result<String> {
-    // Create the backend configuration as a TOML table
-    let backend_table = [
-        (
-            "backend_type",
-            toml::Value::String(backend_type.to_string()),
-        ),
-        ("exec_path", toml::Value::String(exec_path.to_string())),
-        ("model", toml::Value::String("qwen-3-0.6b".into())),
-        ("device", toml::Value::String("cuda:0".into())),
-        ("dtype", toml::Value::String("bfloat16".into())),
-        ("kv_page_size", toml::Value::Integer(16)),
-        ("max_batch_tokens", toml::Value::Integer(10240)),
-        ("max_dist_size", toml::Value::Integer(32)),
-        ("max_num_kv_pages", toml::Value::Integer(10240)),
-        ("max_num_embeds", toml::Value::Integer(128)),
-        ("max_num_adapters", toml::Value::Integer(32)),
-        ("max_adapter_rank", toml::Value::Integer(8)),
-        ("gpu_mem_headroom", toml::Value::Float(10.0)),
-        ("enable_profiling", toml::Value::Boolean(false)),
-        ("enable_memory_profiling", toml::Value::Boolean(false)),
-    ]
-    .into_iter()
-    .map(|(k, v)| (k.to_string(), v))
-    .collect::<toml::Table>();
-
-    // Create the ConfigFile object
-    let config_file = ConfigFile {
-        host: Some("127.0.0.1".to_string()),
-        port: Some(8080),
-        enable_auth: None,
-        auth_secret: None,
-        cache_dir: None,
-        verbose: None,
-        log: None,
-        backend: vec![toml::Value::Table(backend_table)],
-    };
-
-    // Serialize to TOML string
-    let config_content =
-        toml::to_string_pretty(&config_file).context("Failed to serialize config to TOML")?;
-
-    Ok(config_content)
-}
-
-fn init_default_config_file(exec_path: &str, backend_type: &str) -> Result<()> {
-    println!("⚙️ Initializing Pie configuration...");
-
-    let config_path = get_default_config_path()?;
-
-    // Check if config file already exists
-    if config_path.exists() {
-        print!(
-            "⚠️ Configuration file already exists at {:?}. Overwrite? [y/N] ",
-            config_path
-        );
-        io::stdout().flush().context("Failed to flush stdout")?;
-
-        let mut confirmation = String::new();
-        io::stdin()
-            .read_line(&mut confirmation)
-            .context("Failed to read user input")?;
-
-        if confirmation.trim().to_lowercase() != "y" {
-            println!("Aborted by user.");
-            return Ok(());
-        }
-    }
-
-    // Create the directory if it doesn't exist
-    if let Some(parent) = config_path.parent() {
-        fs::create_dir_all(parent)
-            .with_context(|| format!("Failed to create config directory at {:?}", parent))?;
-    }
-
-    // Create the default config file
-    let config_content = create_default_config_content(&exec_path, &backend_type)?;
-    fs::write(&config_path, &config_content)
-        .with_context(|| format!("Failed to write config file at {:?}", config_path))?;
-
-    println!("✅ Configuration file created at {:?}", config_path);
-    println!("Config file content:");
-    println!("{}", config_content);
-
-    Ok(())
-}
-
-fn update_default_config_file(args: ConfigUpdateArgs) -> Result<()> {
-    // Check if any update options were provided
-    let has_engine_updates = args.host.is_some()
-        || args.port.is_some()
-        || args.enable_auth.is_some()
-        || args.auth_secret.is_some()
-        || args.cache_dir.is_some()
-        || args.verbose.is_some()
-        || args.log.is_some();
-
-    let has_backend_updates = args.backend_type.is_some()
-        || args.backend_exec_path.is_some()
-        || args.backend_model.is_some()
-        || args.backend_device.is_some()
-        || args.backend_dtype.is_some()
-        || args.backend_kv_page_size.is_some()
-        || args.backend_max_batch_tokens.is_some()
-        || args.backend_max_dist_size.is_some()
-        || args.backend_max_num_kv_pages.is_some()
-        || args.backend_max_num_embeds.is_some()
-        || args.backend_max_num_adapters.is_some()
-        || args.backend_max_adapter_rank.is_some()
-        || args.backend_gpu_mem_headroom.is_some()
-        || args.backend_enable_profiling.is_some()
-        || args.backend_enable_memory_profiling.is_some();
-
-    if !has_engine_updates && !has_backend_updates {
-        println!("⚠️ No configuration options provided to update.");
-        println!("Use `pie config update --help` to see available options.");
-        return Ok(());
-    }
-
-    println!("⚙️ Updating Pie configuration...");
-
-    let config_path = get_default_config_path()?;
-
-    // Check if config file exists
-    if !config_path.exists() {
-        anyhow::bail!(
-            "Configuration file not found at {:?}. Run `pie config init` first.",
-            config_path
-        );
-    }
-
-    // Read and parse the existing config file
-    let config_str = fs::read_to_string(&config_path)
-        .with_context(|| format!("Failed to read config file at {:?}", config_path))?;
-    let mut config_file: ConfigFile = toml::from_str(&config_str)
-        .with_context(|| format!("Failed to parse config file at {:?}", config_path))?;
-
-    // Update engine configuration fields
-    if let Some(host) = args.host {
-        config_file.host = Some(host);
-        println!("✅ Updated host");
-    }
-    if let Some(port) = args.port {
-        config_file.port = Some(port);
-        println!("✅ Updated port");
-    }
-    if let Some(enable_auth) = args.enable_auth {
-        config_file.enable_auth = Some(enable_auth);
-        println!("✅ Updated enable_auth");
-    }
-    if let Some(auth_secret) = args.auth_secret {
-        config_file.auth_secret = Some(auth_secret);
-        println!("✅ Updated auth_secret");
-    }
-    if let Some(cache_dir) = args.cache_dir {
-        config_file.cache_dir = Some(PathBuf::from(cache_dir));
-        println!("✅ Updated cache_dir");
-    }
-    if let Some(verbose) = args.verbose {
-        config_file.verbose = Some(verbose);
-        println!("✅ Updated verbose");
-    }
-    if let Some(log) = args.log {
-        config_file.log = Some(PathBuf::from(log));
-        println!("✅ Updated log");
-    }
-
-    // Update backend configuration fields
-    if has_backend_updates {
-        if config_file.backend.is_empty() {
-            anyhow::bail!(
-                "No backend configuration found in config file. Cannot update backend settings."
-            );
-        }
-
-        // Update the first backend entry (assuming single backend for now)
-        if let Some(toml::Value::Table(backend_table)) = config_file.backend.get_mut(0) {
-            if let Some(backend_type) = args.backend_type {
-                backend_table.insert(
-                    "backend_type".to_string(),
-                    toml::Value::String(backend_type),
-                );
-                println!("✅ Updated backend_type");
-            }
-            if let Some(exec_path) = args.backend_exec_path {
-                backend_table.insert("exec_path".to_string(), toml::Value::String(exec_path));
-                println!("✅ Updated backend exec_path");
-            }
-            if let Some(model) = args.backend_model {
-                backend_table.insert("model".to_string(), toml::Value::String(model));
-                println!("✅ Updated backend model");
-            }
-            if let Some(device) = args.backend_device {
-                backend_table.insert("device".to_string(), toml::Value::String(device));
-                println!("✅ Updated backend device");
-            }
-            if let Some(dtype) = args.backend_dtype {
-                backend_table.insert("dtype".to_string(), toml::Value::String(dtype));
-                println!("✅ Updated backend dtype");
-            }
-            if let Some(kv_page_size) = args.backend_kv_page_size {
-                backend_table.insert(
-                    "kv_page_size".to_string(),
-                    toml::Value::Integer(kv_page_size),
-                );
-                println!("✅ Updated backend kv_page_size");
-            }
-            if let Some(max_batch_tokens) = args.backend_max_batch_tokens {
-                backend_table.insert(
-                    "max_batch_tokens".to_string(),
-                    toml::Value::Integer(max_batch_tokens),
-                );
-                println!("✅ Updated backend max_batch_tokens");
-            }
-            if let Some(max_dist_size) = args.backend_max_dist_size {
-                backend_table.insert(
-                    "max_dist_size".to_string(),
-                    toml::Value::Integer(max_dist_size),
-                );
-                println!("✅ Updated backend max_dist_size");
-            }
-            if let Some(max_num_kv_pages) = args.backend_max_num_kv_pages {
-                backend_table.insert(
-                    "max_num_kv_pages".to_string(),
-                    toml::Value::Integer(max_num_kv_pages),
-                );
-                println!("✅ Updated backend max_num_kv_pages");
-            }
-            if let Some(max_num_embeds) = args.backend_max_num_embeds {
-                backend_table.insert(
-                    "max_num_embeds".to_string(),
-                    toml::Value::Integer(max_num_embeds),
-                );
-                println!("✅ Updated backend max_num_embeds");
-            }
-            if let Some(max_num_adapters) = args.backend_max_num_adapters {
-                backend_table.insert(
-                    "max_num_adapters".to_string(),
-                    toml::Value::Integer(max_num_adapters),
-                );
-                println!("✅ Updated backend max_num_adapters");
-            }
-            if let Some(max_adapter_rank) = args.backend_max_adapter_rank {
-                backend_table.insert(
-                    "max_adapter_rank".to_string(),
-                    toml::Value::Integer(max_adapter_rank),
-                );
-                println!("✅ Updated backend max_adapter_rank");
-            }
-            if let Some(gpu_mem_headroom) = args.backend_gpu_mem_headroom {
-                backend_table.insert(
-                    "gpu_mem_headroom".to_string(),
-                    toml::Value::Float(gpu_mem_headroom),
-                );
-                println!("✅ Updated backend gpu_mem_headroom");
-            }
-            if let Some(enable_profiling) = args.backend_enable_profiling {
-                backend_table.insert(
-                    "enable_profiling".to_string(),
-                    toml::Value::Boolean(enable_profiling),
-                );
-                println!("✅ Updated backend enable_profiling");
-            }
-            if let Some(enable_memory_profiling) = args.backend_enable_memory_profiling {
-                backend_table.insert(
-                    "enable_memory_profiling".to_string(),
-                    toml::Value::Boolean(enable_memory_profiling),
-                );
-                println!("✅ Updated backend enable_memory_profiling");
-            }
-        } else {
-            anyhow::bail!("Invalid backend configuration format in config file.");
-        }
-    }
-
-    // Serialize and write the updated config back to file
-    let updated_config_content = toml::to_string_pretty(&config_file)
-        .context("Failed to serialize updated config to TOML")?;
-
-    fs::write(&config_path, updated_config_content)
-        .with_context(|| format!("Failed to write updated config file at {:?}", config_path))?;
-
-    println!("✅ Configuration file updated at {:?}", config_path);
-    Ok(())
-}
-
-fn show_default_config_file() -> Result<()> {
-    let config_path = get_default_config_path()?;
-
-    // Check if config file exists
-    if !config_path.exists() {
-        anyhow::bail!(
-            "Configuration file not found at {:?}. Run `pie config init` first.",
-            config_path
-        );
-    }
-
-    // Read and display the config file content
-    let config_content = fs::read_to_string(&config_path)
-        .with_context(|| format!("Failed to read config file at {:?}", config_path))?;
-
-    println!("📄 Configuration file at {:?}:", config_path);
-    println!();
-    println!("{}", config_content);
-
-    Ok(())
-}
-
-async fn download_file_with_progress(url: &str, message: &str) -> Result<Vec<u8>> {
-    let client = HttpClient::new();
-    let res = client.get(url).send().await?.error_for_status()?;
-    let total_size = res.content_length().unwrap_or(0);
-
-    let pb = ProgressBar::new(total_size);
-    pb.set_style(
-        ProgressStyle::default_bar()
-            .template("{msg} [{elapsed_precise}] [{bar:40.cyan/blue}] {bytes}/{total_bytes} ({bytes_per_sec})")?
-            .progress_chars("##-"),
-    );
-    pb.set_message(message.to_string());
-
-    let mut downloaded = 0;
-    let mut stream = res.bytes_stream();
-    let mut content = Vec::with_capacity(total_size as usize);
-
-    while let Some(item) = stream.next().await {
-        let chunk = item?;
-        downloaded += chunk.len();
-        content.extend_from_slice(&chunk);
-        pb.set_position(downloaded as u64);
-    }
-    let file_name = url
-        .rsplit('/')
-        .next()
-        .unwrap_or("file")
-        .split('?')
-        .next()
-        .unwrap_or("file");
-
-    pb.finish_with_message(format!("✅ Downloaded {}", file_name));
-    Ok(content)
-}
-
-fn init_logging(config: &EngineConfig) -> Result<Option<WorkerGuard>> {
-    let mut guard = None;
-
-    // Console logger setup
-    let console_filter = if config.verbose {
-        // If -v is passed, show info for everything
-        EnvFilter::new("info")
-    } else {
-        // Otherwise, use RUST_LOG or default to "warn"
-        EnvFilter::try_from_default_env().unwrap_or_else(|_| EnvFilter::new("warn"))
-    };
-    let console_layer = tracing_subscriber::fmt::layer()
-        .with_writer(io::stdout)
-        .with_filter(console_filter);
-
-    // File logger setup
-    let file_layer = if let Some(log_path) = &config.log {
-        let parent = log_path
-            .parent()
-            .context("Log path has no parent directory")?;
-        fs::create_dir_all(parent)
-            .with_context(|| format!("Failed to create log directory at {:?}", parent))?;
-
-        let file_appender = tracing_appender::rolling::never(parent, log_path.file_name().unwrap());
-        let (non_blocking_writer, worker_guard) = tracing_appender::non_blocking(file_appender);
-
-        // Save the guard to be returned
-        guard = Some(worker_guard);
-
-        let layer = tracing_subscriber::fmt::layer()
-            .with_writer(non_blocking_writer)
-            .with_ansi(false) // No colors in files
-            .with_filter(EnvFilter::new("info")); // Log `INFO` and above to the file
-
-        Some(layer)
-    } else {
-        None
-    };
-
-    // Register the layers
-    tracing_subscriber::registry()
-        .with(console_layer)
-        .with(file_layer)
-        .init();
-
-    Ok(guard)
-}
-
-async fn start_engine_and_backend(
-    engine_config: EngineConfig,
-    backend_configs: Vec<toml::Value>,
-    printer: Arc<Mutex<dyn rustyline::ExternalPrinter + Send>>,
-) -> Result<(Sender<()>, JoinHandle<()>, Vec<Child>, ClientConfig)> {
-    // Initialize engine and client configurations
-    let client_config = ClientConfig {
-        host: engine_config.host.clone(),
-        port: engine_config.port,
-        auth_secret: engine_config.auth_secret.clone(),
-    };
-    let (shutdown_tx, shutdown_rx) = oneshot::channel();
-    let (ready_tx, ready_rx) = oneshot::channel();
-
-    // Start the main Pie engine server
-    println!("🚀 Starting Pie engine...");
-    let server_handle = tokio::spawn(async move {
-        if let Err(e) = pie::run_server(engine_config, ready_tx, shutdown_rx).await {
-            eprintln!("\n[Engine Error] Engine failed: {}", e);
-        }
-    });
-    ready_rx.await.unwrap();
-    println!("✅ Engine started.");
-
-    // Launch all configured backend services
-    let mut backend_processes = Vec::new();
-    if !backend_configs.is_empty() {
-        println!("🚀 Launching backend services...");
-        init_secret(&client_config.auth_secret);
-        let auth_token = create_jwt("backend-service", pie::auth::Role::User)?;
-
-        for backend_config in &backend_configs {
-            let backend_table = backend_config
-                .as_table()
-                .context("Each [[backend]] entry in config.toml must be a table.")?;
-            let backend_type = backend_table
-                .get("backend_type")
-                .and_then(|v| v.as_str())
-                .context("`backend_type` is missing or not a string.")?;
-            let exec_path = backend_table
-                .get("exec_path")
-                .and_then(|v| v.as_str())
-                .context("`exec_path` is missing or not a string.")?;
-            let exec_parent_path = Path::new(exec_path)
-                .parent()
-                .map(|p| p.to_string_lossy().to_string())
-                .context("`exec_path` has no parent directory.")?;
-
-            let mut cmd = if backend_type == "python" {
-                let mut cmd = TokioCommand::new("uv");
-                cmd.arg("--project");
-                cmd.arg(exec_parent_path);
-                cmd.arg("run");
-                cmd.arg("python");
-                cmd.arg("-u");
-                cmd.arg(exec_path);
-                cmd
-            } else {
-                TokioCommand::new(exec_path)
-            };
-
-            let random_port: u16 = rand::rng().random_range(49152..=65535);
-            cmd.arg("--host")
-                .arg("localhost")
-                .arg("--port")
-                .arg(random_port.to_string())
-                .arg("--controller_host")
-                .arg(&client_config.host)
-                .arg("--controller_port")
-                .arg(client_config.port.to_string())
-                .arg("--auth_token")
-                .arg(&auth_token);
-
-            // Convert backend config to command-line arguments
-            let backend_args = backend_config_to_args(&backend_table);
-            for arg in backend_args {
-                cmd.arg(arg);
-            }
-
-            // On Linux, ask the kernel to send SIGKILL to this process when
-            // the parent (the Rust program) dies. This handles accidental termination.
-            #[cfg(target_os = "linux")]
-            unsafe {
-                cmd.pre_exec(|| {
-                    {
-                        // libc::PR_SET_PDEATHSIG is the raw constant for this operation.
-                        // SIGKILL is a non-catchable, non-ignorable signal.
-                        if libc::prctl(libc::PR_SET_PDEATHSIG, libc::SIGKILL) < 0 {
-                            // If prctl fails, return an error from the closure.
-                            return Err(std::io::Error::last_os_error());
-                        }
-                    }
-                    Ok(())
-                });
-            }
-
-            println!("- Spawning backend: {}", exec_path);
-            let mut child = cmd
-                .stdout(Stdio::piped())
-                .stderr(Stdio::piped())
-                .spawn()
-                .with_context(|| format!("Failed to spawn backend process: '{}'", exec_path))?;
-
-            // Stream backend output using the external printer to avoid corrupting the prompt
-            let stdout = child
-                .stdout
-                .take()
-                .context("Could not capture stdout from backend process.")?;
-            let stderr = child
-                .stderr
-                .take()
-                .context("Could not capture stderr from backend process.")?;
-
-            let printer_clone = Arc::clone(&printer);
-            tokio::spawn(async move {
-                use tokio::io::AsyncReadExt;
-                let mut reader = BufReader::new(stdout);
-                let mut buffer = [0; 1024]; // Read in 1KB chunks
-                loop {
-                    match reader.read(&mut buffer).await {
-                        Ok(0) => break, // EOF, the child process has closed its stdout
-                        Ok(n) => {
-                            // We've received `n` bytes. Convert to a string (lossily) and print.
-                            let output = String::from_utf8_lossy(&buffer[..n]);
-                            // Use `print!` to avoid adding an extra newline
-                            printer_clone
-                                .lock()
-                                .await
-                                .print(format!("[Backend] {}", output))
-                                .unwrap();
-                        }
-                        Err(e) => {
-                            // Handle read error, e.g., print it and break
-                            printer_clone
-                                .lock()
-                                .await
-                                .print(format!("[Backend Read Error] {}", e))
-                                .unwrap();
-                            break;
-                        }
-                    }
-                }
-            });
-
-            let printer_clone = Arc::clone(&printer);
-            tokio::spawn(async move {
-                use tokio::io::AsyncReadExt;
-                let mut reader = BufReader::new(stderr);
-                let mut buffer = [0; 1024];
-                loop {
-                    match reader.read(&mut buffer).await {
-                        Ok(0) => break,
-                        Ok(n) => {
-                            let output = String::from_utf8_lossy(&buffer[..n]);
-                            printer_clone
-                                .lock()
-                                .await
-                                .print(format!("[Backend] {}", output))
-                                .unwrap();
-                        }
-                        Err(e) => {
-                            printer_clone
-                                .lock()
-                                .await
-                                .print(format!("[Backend Read Error] {}", e))
-                                .unwrap();
-                            break;
-                        }
-                    }
-                }
-            });
-
-            backend_processes.push(child);
-        }
-    }
-
-    wait_for_backend_ready(&client_config, backend_processes.len()).await?;
-
-    Ok((shutdown_tx, server_handle, backend_processes, client_config))
-}
-
-async fn create_editor_and_printer() -> Result<(
-    Editor<MyHelper, FileHistory>,
-    Arc<Mutex<dyn rustyline::ExternalPrinter + Send>>,
-)> {
-    let mut rl = Editor::new()?;
-    rl.set_helper(Some(MyHelper)); // Enable our custom highlighter
-    let printer: Arc<Mutex<dyn rustyline::ExternalPrinter + Send>> =
-        Arc::new(Mutex::new(rl.create_external_printer()?));
-    let history_path = get_shell_history_path()?;
-    let _ = rl.load_history(&history_path);
-
-    Ok((rl, printer))
-}
-
-/// Runs the interactive shell.
-async fn run_shell(
-    client_config: &ClientConfig,
-    mut rl: Editor<MyHelper, FileHistory>,
-    printer: Arc<Mutex<dyn rustyline::ExternalPrinter + Send>>,
-) -> Result<()> {
-    println!("Entering interactive session. Type 'help' for commands or use ↑/↓ for history.");
-
-    // The main interactive loop
-    loop {
-        match rl.readline("pie> ") {
-            Ok(line) => {
-                let _ = rl.add_history_entry(line.as_str());
-                let parts: Vec<String> = match shlex::split(&line) {
-                    Some(parts) => parts,
-                    None => {
-                        eprintln!("Error: Mismatched quotes in command.");
-                        continue;
-                    }
-                };
-                if parts.is_empty() {
-                    continue;
-                }
-
-                match handle_shell_command(
-                    &parts[0],
-                    &parts[1..].iter().map(AsRef::as_ref).collect::<Vec<_>>(),
-                    client_config,
-                    &printer,
-                )
-                .await
-                {
-                    Ok(should_exit) if should_exit => break,
-                    Ok(_) => (),
-                    Err(e) => eprintln!("Error: {}", e),
-                }
-            }
-            Err(ReadlineError::Interrupted) => println!("(To exit, type 'exit' or press Ctrl-D)"),
-            Err(ReadlineError::Eof) => {
-                println!("Exiting...");
-                break;
-            }
-            Err(err) => {
-                eprintln!("Error reading line: {}", err);
-                break;
-            }
-        }
-    }
-
-    println!("Shutting down services...");
-    if let Err(err) = rl.save_history(&get_shell_history_path()?) {
-        eprintln!("Warning: Failed to save command history: {}", err);
-    }
-
-    Ok(())
-}
-
-/// Runs the inferlet.
-async fn run_inferlet(
-    client_config: &ClientConfig,
-    inferlet_path: PathBuf,
-    arguments: Vec<String>,
-    detach: bool,
-    printer: &Arc<Mutex<dyn rustyline::ExternalPrinter + Send>>,
-) -> Result<()> {
-    let client = connect_and_authenticate(client_config).await?;
-
-    let inferlet_blob = fs::read(&inferlet_path)
-        .with_context(|| format!("Failed to read Wasm file at {:?}", inferlet_path))?;
-    let hash = client::hash_blob(&inferlet_blob);
-    println!("Inferlet hash: {}", hash);
-
-    if !client.program_exists(&hash).await? {
-        client.upload_program(&inferlet_blob).await?;
-        println!("✅ Inferlet upload successful.");
-    }
-
-    let mut instance = client.launch_instance(&hash, arguments).await?;
-    println!("✅ Inferlet launched with ID: {}", instance.id());
-
-    if !detach {
-        let instance_id = instance.id().to_string();
-
-        let printer_clone = Arc::clone(printer);
-        tokio::spawn(async move {
-            while let Ok(event) = instance.recv().await {
-                match event {
-                    // Handle events that have a specific code and a text message.
-                    InstanceEvent::Event { code, message } => {
-                        // Determine if this event signals the end of the instance's execution.
-                        // Any event other than a simple 'Message' is considered a final state.
-                        let is_terminated = !matches!(code, EventCode::Message);
-
-                        // Format the output string.
-                        // Using the Debug representation of `code` is a clean way to get its name (e.g., "Completed").
-                        let output = format!("[Inferlet {}] {:?}: {}", instance_id, code, message);
-
-                        // Lock the printer, print the message, and then immediately release the lock.
-                        printer_clone.lock().await.print(output).unwrap();
-
-                        // If the instance's execution is finished, break out of the loop.
-                        if is_terminated {
-                            break;
-                        }
-                    }
-                    // If we receive a raw data blob, we'll ignore it and wait for the next event.
-                    InstanceEvent::Blob(_) => continue,
-                }
-            }
-            // No more "Press Enter" message needed!
-        });
-    }
-
-    Ok(())
-}
-
-async fn print_backend_stats(
-    client_config: &ClientConfig,
-    printer: &Arc<Mutex<dyn rustyline::ExternalPrinter + Send>>,
-) -> Result<()> {
-    let client = connect_and_authenticate(client_config).await?;
-    let stats = client.query_backend_stats().await?;
-    {
-        let mut p = printer.lock().await;
-        p.print("Backend runtime stats:\n".to_string()).unwrap();
-        p.print(format!("{}\n", stats)).unwrap();
-    }
-    Ok(())
-}
-
-/// Stops the backend heartbeat.
-async fn stop_backend_heartbeat(client_config: &ClientConfig) -> Result<()> {
-    let client = connect_and_authenticate(client_config).await?;
-    println!("🔄 Stopping backend heartbeat...");
-    client.stop_backend_heartbeat().await?;
-    println!("✅ Backend heartbeat stopped.");
-    Ok(())
-}
-
-/// Terminates the engine and backend processes.
-async fn terminate_engine_and_backend(
-    client_config: &ClientConfig,
-    backend_processes: Vec<Child>,
-    shutdown_tx: oneshot::Sender<()>,
-    server_handle: tokio::task::JoinHandle<()>,
-) -> Result<()> {
-    println!();
-
-    // Stop the backend heartbeat before sending the signals to the backend processes.
-    // This is to avoid broken pipe errors due to sending signals to the backend processes
-    // after they have exited.
-    stop_backend_heartbeat(client_config).await?;
-    println!("🔄 Terminating backend processes...");
-
-    // Iterate through the child processes, signal them, and wait for them to exit.
-    for mut child in backend_processes {
-        if let Some(pid) = child.id() {
-            let pid = nix::unistd::Pid::from_raw(pid as i32);
-            println!("🔄 Terminating backend uv process with PID: {}", pid);
-
-            // Send SIGTERM to the `uv` process. It will forward the signal to the backend process.
-            if let Err(e) = nix::sys::signal::kill(pid, nix::sys::signal::Signal::SIGTERM) {
-                eprintln!("  Failed to send SIGTERM to uv process {}: {}", pid, e);
-            }
-
-            // Wait for the `uv` process to exit. By the time it exits, the backend process will
-            // have been terminated.
-            let exit_status = child.wait().await;
-
-            if let Err(e) = exit_status {
-                eprintln!("  Error while waiting for uv process to exit: {}", e);
-            }
-=======
             output::init_simple_logging()?;
             config::handle_config_command(cmd).await?;
->>>>>>> ffe4b923
         }
     }
     Ok(())
