import enum
import os
import random
import struct
import sys
import threading
import time
from pathlib import Path

import fire
import msgpack
import msgspec
import torch
import ztensor
import zmq
from msgspec import structs
from platformdirs import user_cache_dir
from tqdm import tqdm
from websockets.sync.client import connect

from config.common import ModelInfo
from handler import Handler
from model.l4ma import L4maForCausalLM, create_fusion_map as create_l4ma_fusion_map
from message import (
    EmbedImageRequest,
    ForwardPassRequest,
    HandshakeRequest,
    InitializeAdapterRequest,
    QueryRequest,
<<<<<<< HEAD
    UpdateAdapterRequest,
=======
    UpdateAdapterRequest, HeartbeatRequest, UploadAdapterRequest, DownloadAdapterRequest,
>>>>>>> 9d01747c
)
from model.qwen3 import Qwen3ForCausalLM, create_fusion_map as create_qwen3_fusion_map


class HandlerId(enum.Enum):
    HANDSHAKE = 0
    HEARTBEAT = 1
    QUERY = 2
    FORWARD_PASS = 3
    EMBED_IMAGE = 4
    INITIALIZE_ADAPTER = 5
    UPDATE_ADAPTER = 6
    UPLOAD_HANDLER = 7
    DOWNLOAD_HANDLER = 8


def main(
<<<<<<< HEAD
    model: str,
    host: str = "localhost",
    port: int = 10123,
    controller_host: str = "localhost",
    controller_port: int = 9123,
    auth_token: str = None,
    cache_dir: str = None,
    kv_page_size: int = 16,
    max_dist_size: int = 64,
    max_num_kv_pages: int = 1024,
    max_num_embeds: int = 128,
    max_num_adapters: int = 48,
    max_adapter_rank: int = 8,
    device: str = "cuda:0",
    dtype: str = "bfloat16",
=======
        model: str,
        host: str = "localhost",
        port: int = 10123,
        controller_host: str = "localhost",
        controller_port: int = 9123,
        auth_token: str = None,
        cache_dir: str = None,
        kv_page_size: int = 16,
        max_dist_size: int = 64,
        max_num_kv_pages: int = 1024,
        max_num_embeds: int = 128,
        max_num_adapters: int = 48,
        max_adapter_rank: int = 8,
        device: str = "cuda:0",
        dtype: str = "bfloat16",
>>>>>>> 9d01747c
):
    """
    Runs the application with configuration provided as command-line arguments.

    Args:
        model: Name of the model to load (required).
        host: Hostname for the ZMQ service to bind to.
        port: Port for the ZMQ service to bind to.
        controller_host: Hostname of the controller to register with.
        controller_port: Port of the controller to register with.
        auth_token: Authentication token for connecting to the controller.
        cache_dir: Directory for model cache. Defaults to PIE_HOME env var,
                   then the platform-specific user cache dir.
        kv_page_size: The size of each page in the key-value cache.
        max_dist_size: Maximum distance for embeddings.
        max_num_kv_pages: Maximum number of pages in the key-value cache.
        max_num_embeds: Maximum number of embeddings to store.
        max_num_adapters: Maximum number of adapters that can be loaded.
        max_adapter_rank: Maximum rank for any loaded adapter.
        device: The device to run the model on (e.g., 'cuda:0' or 'cpu').
        dtype: The data type for model weights (e.g., 'bfloat16', 'float16').
    """
    # Resolve cache_dir using the precedence: CLI arg > Environment Var > Platform Default
    resolved_cache_dir = (
<<<<<<< HEAD
        cache_dir or os.environ.get("PIE_HOME") or str(Path(user_cache_dir("pie")))
=======
            cache_dir or os.environ.get("PIE_HOME") or str(Path(user_cache_dir("pie")))
>>>>>>> 9d01747c
    )

    # Create a config dictionary from function arguments for downstream use.
    # The 'locals()' function conveniently captures all arguments.
    config = locals()
    config["cache_dir"] = resolved_cache_dir  # Update with the resolved path

    print("--- Configuration ---")
    for key, value in config.items():
        print(f"{key}: {value}")
    print("----------------------")

    model_instance, model_metadata = load_model(config)
    start_service(config, model_instance, model_metadata)


def load_model(config: dict):
    model_name = config["model"]
    cache_dir = config["cache_dir"]
    model_path = Path(cache_dir) / "models"
    metadata_path = model_path / f"{model_name}.toml"

    if not metadata_path.exists():
        raise FileNotFoundError(f"Metadata file not found at: {metadata_path}")

    model_device = config["device"]
    model_dtype = getattr(torch, config["dtype"])
    model_info = ModelInfo.load_from_file(str(metadata_path), model_device, model_dtype)

    # Instantiate model and create fusion map based on architecture
    if model_info.architecture.type.lower() == "qwen3":
        model = Qwen3ForCausalLM(model_info.architecture)
        fusion_map = create_qwen3_fusion_map(model)
    else:
        model = L4maForCausalLM(model_info.architecture)
        fusion_map = create_l4ma_fusion_map(model)

    # Create a reverse map for quick lookup of fusion targets
    source_to_fusion_target = {
        source: target
        for target, details in fusion_map.items()
        for source in details["sources"]
    }

    pending_fusion_tensors = {}
    model_state_keys = set(model.state_dict().keys())
    loaded_keys = set()

    try:
        for param_file in model_info.parameters:
            weights_path = model_path / model_name / param_file
            with ztensor.Reader(str(weights_path)) as reader:
                tensor_names = reader.get_tensor_names()
                pbar_desc = (
                    f"Loading {param_file[:30]}..."
                    if len(param_file) > 30
                    else f"Loading {param_file}"
                )
                for name in tqdm(tensor_names, desc=pbar_desc, unit="tensors"):
                    # If tensor is part of a fusion, buffer it
                    if name in source_to_fusion_target:
                        pending_fusion_tensors[name] = reader.read_tensor(
                            name, to="torch"
                        )
                        continue

                    # Load standard, non-fused tensor
                    if name in model_state_keys and name not in loaded_keys:
                        param = model.state_dict()[name]
                        tensor_data = reader.read_tensor(name, to="torch")
                        if tensor_data.shape != param.shape:
                            print(
                                f"    Warning: Shape mismatch for tensor '{name}'. Skipping."
                            )
                            continue
                        with torch.no_grad():
                            param.copy_(tensor_data, non_blocking=True)
                        loaded_keys.add(name)

        # Process all buffered tensors for fusion
        for target_name, details in fusion_map.items():
            source_names = details["sources"]
            if all(s in pending_fusion_tensors for s in source_names):
                tensors_to_fuse = [pending_fusion_tensors[s] for s in source_names]
                fused_tensor = torch.cat(tensors_to_fuse, dim=details["dim"])
                param = model.state_dict()[target_name]
                if fused_tensor.shape != param.shape:
                    print(
                        f"    Warning: Shape mismatch for fused tensor '{target_name}'. Skipping."
                    )
                    continue
                with torch.no_grad():
                    param.copy_(fused_tensor, non_blocking=True)
                loaded_keys.add(target_name)

        # Handle weight tying for lm_head
        if "lm_head.weight" in model_state_keys and "lm_head.weight" not in loaded_keys:
            model.state_dict()["lm_head.weight"].copy_(
                model.model.embed_tokens.weight, non_blocking=True
            )
            loaded_keys.add("lm_head.weight")

        missing_keys = model_state_keys - loaded_keys
        if missing_keys:
            print("\nWarning: Some model weights were not found in any parameter file:")
            for key in sorted(list(missing_keys)):
                print(f"  - {key}")
        else:
            print("\nSuccessfully loaded all expected model weights.")

        model.eval()
        return model, model_info

    except ztensor.ZTensorError as e:
        print(
            f"Fatal Error: Failed to read a ztensor file. Error: {e}", file=sys.stderr
        )
        sys.exit(1)
    except Exception as e:
        print(
            f"An unexpected fatal error occurred during model loading: {e}",
            file=sys.stderr,
        )
        sys.exit(1)


def start_service(config, model, model_info):
    """
    Initializes and starts the service, including the ZMQ server and registration threads.
    """
    if config["controller_host"] in ["127.0.0.1", "localhost"]:
        unique_id = random.randint(1000, 9999)
        endpoint = f"ipc:///tmp/pie-service-{unique_id}"
        real_endpoint = endpoint
    else:
        endpoint = f"tcp://{config['host']}:{config['port']}"
        real_endpoint = f"tcp://*:{config['port']}"

    handler = Handler(
        model=model,
        model_info=model_info,
        kv_page_size=config["kv_page_size"],
        max_dist_size=config["max_dist_size"],
        max_num_kv_pages=config["max_num_kv_pages"],
        max_num_embeds=config["max_num_embeds"],
        max_num_adapters=config["max_num_adapters"],
        max_adapter_rank=config["max_adapter_rank"],
        dtype=getattr(torch, config["dtype"]),
        device=config["device"],
    )

    context = zmq.Context()
    socket = context.socket(zmq.ROUTER)
    socket.bind(real_endpoint)

    # Start ZMQ server and registration in daemon threads
    threading.Thread(target=run_zmq_server, args=(socket, handler), daemon=True).start()
    threading.Thread(target=register, args=(config, endpoint), daemon=True).start()

    # Keep main thread alive to handle shutdown
    try:
        while True:
            time.sleep(1)
    except KeyboardInterrupt:
        print("\nShutting down server...")
    finally:
        socket.close()
        context.term()
        print("Server shutdown complete.")


def register(config, endpoint):
    """
    Registers this service with the controller in a separate thread.
    """
    controller_addr = f"ws://{config['controller_host']}:{config['controller_port']}"
    try:
        # MODIFICATION 1: Added 'open_timeout=10' to attempt connection for 10 seconds.
        with connect(controller_addr, open_timeout=10) as websocket:
            # Authenticate with the controller
            websocket.send(
                msgpack.packb(
                    {
                        "type": "authenticate",
                        "corr_id": 0,
                        "token": config["auth_token"],
                    },
                    use_bin_type=True,
                )
            )
            auth_response = msgpack.unpackb(websocket.recv(), raw=False)
            if not auth_response.get("successful"):
                print(
                    f"Authentication failed: {auth_response.get('result', 'Unknown error')}"
                )
<<<<<<< HEAD
                sys.exit(1)
=======
                # Use os._exit(1) to terminate the entire process immediately from a thread
                os._exit(1)
>>>>>>> 9d01747c

            # Register the service endpoint
            websocket.send(
                msgpack.packb(
                    {
                        "type": "attach_remote_service",
                        "corr_id": 0,
                        "endpoint": endpoint,
                        "service_name": config["model"],
                        "service_type": "model",
                    },
                    use_bin_type=True,
                )
            )
            reg_response = msgpack.unpackb(websocket.recv(), raw=False)
            if not reg_response.get("successful"):
                print(
                    f"Controller registration failed: {reg_response.get('result', 'Unknown error')}"
                )
<<<<<<< HEAD
                sys.exit(1)
=======
                os._exit(1)
>>>>>>> 9d01747c

            print(f"Registered with controller at {controller_addr}")

    # MODIFICATION 2: Catch connection errors (including timeout) and exit the program.
    # The 'TimeoutError' is raised by 'open_timeout'.
    except (ConnectionRefusedError, TimeoutError) as e:
        print(
            f"Failed to connect to the controller at {controller_addr} within 10 seconds."
        )
        print(f"Error: {e}")
        print("Please ensure the controller is running and accessible. Terminating.")
        os._exit(1)
    except Exception as e:
        print(f"An unexpected error occurred during registration: {e}. Terminating.")
        os._exit(1)


def run_zmq_server(socket, handler):
    """
    Runs the ZMQ server loop, listening for and processing client requests.
    Exits the program if a heartbeat is not received for 7 seconds or if any
    exception occurs.
    """
    # --- MODIFICATION: Set heartbeat timeout and initialize timer ---
    HEARTBEAT_TIMEOUT = 7  # seconds
    last_heartbeat_time = time.monotonic()

    # --- CORRECTION: Keys should be integer values of the enums ---
    DECODERS = {
        HandlerId.HANDSHAKE.value: msgspec.msgpack.Decoder(HandshakeRequest),
        HandlerId.HEARTBEAT.value: msgspec.msgpack.Decoder(HeartbeatRequest),
        HandlerId.QUERY.value: msgspec.msgpack.Decoder(QueryRequest),
        HandlerId.FORWARD_PASS.value: msgspec.msgpack.Decoder(ForwardPassRequest),
        HandlerId.EMBED_IMAGE.value: msgspec.msgpack.Decoder(EmbedImageRequest),
        HandlerId.INITIALIZE_ADAPTER.value: msgspec.msgpack.Decoder(
            InitializeAdapterRequest
        ),
        HandlerId.UPDATE_ADAPTER.value: msgspec.msgpack.Decoder(UpdateAdapterRequest),
        HandlerId.UPLOAD_HANDLER.value: msgspec.msgpack.Decoder(UploadAdapterRequest),
        HandlerId.DOWNLOAD_HANDLER.value: msgspec.msgpack.Decoder(DownloadAdapterRequest),
    }
    MSGPACK_ENCODER = msgspec.msgpack.Encoder()

    poller = zmq.Poller()
    poller.register(socket, zmq.POLLIN)

    try:
        while True:
            # Check for heartbeat timeout before waiting for a message
            if time.monotonic() - last_heartbeat_time > HEARTBEAT_TIMEOUT:
                os._exit(1)  # Use os._exit for immediate termination from a thread

            # Poll for 1 second to remain responsive to the heartbeat check
            events = dict(poller.poll(timeout=1000))
            if socket in events:
                message = socket.recv_multipart()
            else:
                # Poller timed out, loop again to re-check the heartbeat timer
                continue

            if len(message) < 3:
                print(f"[!] Received invalid message: {message}")
                continue

            client_identity, corr_id_bytes, handler_id_bytes = message[:3]
            try:
                corr_id = struct.unpack(">I", corr_id_bytes)[0]
                handler_id = struct.unpack(">I", handler_id_bytes)[0]
                reqs = [DECODERS[handler_id].decode(m) for m in message[3:]]
            except (struct.error, KeyError, msgspec.DecodeError) as e:
                print(
<<<<<<< HEAD
                    f"[!] Error decoding request header or payload: {e}",
                    file=sys.stderr,
=======
                    f"[!] Error decoding request header or payload: {e}"
>>>>>>> 9d01747c
                )
                continue

            if not reqs:
                print(f"[!] Received empty request body")
                continue

            resps = []
            # The match statement correctly compares the integer handler_id with enum values
            match handler_id:
                case HandlerId.HANDSHAKE.value:
                    resps = handler.handshake(reqs)
                case HandlerId.HEARTBEAT.value:
                    # print(f"[*] Heartbeat received at {time.time()}")
                    last_heartbeat_time = time.monotonic()
                    resps = handler.heartbeat(reqs)
                case HandlerId.QUERY.value:
                    resps = handler.query(reqs)
                case HandlerId.FORWARD_PASS.value:
                    resps = handler.forward_pass(reqs)
                case HandlerId.EMBED_IMAGE.value:
                    handler.embed_image(reqs)
                case HandlerId.INITIALIZE_ADAPTER.value:
                    handler.initialize_adapter(reqs)
                case HandlerId.UPDATE_ADAPTER.value:
                    handler.update_adapter(reqs)
                case HandlerId.UPLOAD_HANDLER.value:
                    handler.upload_handler(reqs)
                case HandlerId.DOWNLOAD_HANDLER.value:
                    resps = handler.download_handler(reqs)
                case _:
                    print(f"[!] Unknown handler ID: {handler_id}", file=sys.stderr)

            if resps:
                response_msg = [client_identity, corr_id_bytes, handler_id_bytes] + [
                    MSGPACK_ENCODER.encode(r) for r in resps
                ]
                socket.send_multipart(response_msg)

    except Exception as e:
        print(
            f"\n[!!!] A fatal, unhandled error occurred in the ZMQ server loop: {e}",
        )
        import traceback
        traceback.print_exc()
        os._exit(1)


if __name__ == "__main__":
    # log_file = open("service.log", "w", buffering=1)

    # Redirect stdout and stderr to the log file
    # sys.stdout = log_file
    # sys.stderr = log_file
    # --------------------------
    fire.Fire(main)<|MERGE_RESOLUTION|>--- conflicted
+++ resolved
@@ -27,11 +27,10 @@
     HandshakeRequest,
     InitializeAdapterRequest,
     QueryRequest,
-<<<<<<< HEAD
     UpdateAdapterRequest,
-=======
-    UpdateAdapterRequest, HeartbeatRequest, UploadAdapterRequest, DownloadAdapterRequest,
->>>>>>> 9d01747c
+    HeartbeatRequest,
+    UploadAdapterRequest,
+    DownloadAdapterRequest,
 )
 from model.qwen3 import Qwen3ForCausalLM, create_fusion_map as create_qwen3_fusion_map
 
@@ -49,7 +48,6 @@
 
 
 def main(
-<<<<<<< HEAD
     model: str,
     host: str = "localhost",
     port: int = 10123,
@@ -65,23 +63,6 @@
     max_adapter_rank: int = 8,
     device: str = "cuda:0",
     dtype: str = "bfloat16",
-=======
-        model: str,
-        host: str = "localhost",
-        port: int = 10123,
-        controller_host: str = "localhost",
-        controller_port: int = 9123,
-        auth_token: str = None,
-        cache_dir: str = None,
-        kv_page_size: int = 16,
-        max_dist_size: int = 64,
-        max_num_kv_pages: int = 1024,
-        max_num_embeds: int = 128,
-        max_num_adapters: int = 48,
-        max_adapter_rank: int = 8,
-        device: str = "cuda:0",
-        dtype: str = "bfloat16",
->>>>>>> 9d01747c
 ):
     """
     Runs the application with configuration provided as command-line arguments.
@@ -106,11 +87,7 @@
     """
     # Resolve cache_dir using the precedence: CLI arg > Environment Var > Platform Default
     resolved_cache_dir = (
-<<<<<<< HEAD
         cache_dir or os.environ.get("PIE_HOME") or str(Path(user_cache_dir("pie")))
-=======
-            cache_dir or os.environ.get("PIE_HOME") or str(Path(user_cache_dir("pie")))
->>>>>>> 9d01747c
     )
 
     # Create a config dictionary from function arguments for downstream use.
@@ -306,12 +283,8 @@
                 print(
                     f"Authentication failed: {auth_response.get('result', 'Unknown error')}"
                 )
-<<<<<<< HEAD
-                sys.exit(1)
-=======
                 # Use os._exit(1) to terminate the entire process immediately from a thread
                 os._exit(1)
->>>>>>> 9d01747c
 
             # Register the service endpoint
             websocket.send(
@@ -331,11 +304,7 @@
                 print(
                     f"Controller registration failed: {reg_response.get('result', 'Unknown error')}"
                 )
-<<<<<<< HEAD
-                sys.exit(1)
-=======
                 os._exit(1)
->>>>>>> 9d01747c
 
             print(f"Registered with controller at {controller_addr}")
 
@@ -375,7 +344,9 @@
         ),
         HandlerId.UPDATE_ADAPTER.value: msgspec.msgpack.Decoder(UpdateAdapterRequest),
         HandlerId.UPLOAD_HANDLER.value: msgspec.msgpack.Decoder(UploadAdapterRequest),
-        HandlerId.DOWNLOAD_HANDLER.value: msgspec.msgpack.Decoder(DownloadAdapterRequest),
+        HandlerId.DOWNLOAD_HANDLER.value: msgspec.msgpack.Decoder(
+            DownloadAdapterRequest
+        ),
     }
     MSGPACK_ENCODER = msgspec.msgpack.Encoder()
 
@@ -406,14 +377,7 @@
                 handler_id = struct.unpack(">I", handler_id_bytes)[0]
                 reqs = [DECODERS[handler_id].decode(m) for m in message[3:]]
             except (struct.error, KeyError, msgspec.DecodeError) as e:
-                print(
-<<<<<<< HEAD
-                    f"[!] Error decoding request header or payload: {e}",
-                    file=sys.stderr,
-=======
-                    f"[!] Error decoding request header or payload: {e}"
->>>>>>> 9d01747c
-                )
+                print(f"[!] Error decoding request header or payload: {e}")
                 continue
 
             if not reqs:
@@ -457,6 +421,7 @@
             f"\n[!!!] A fatal, unhandled error occurred in the ZMQ server loop: {e}",
         )
         import traceback
+
         traceback.print_exc()
         os._exit(1)
 
