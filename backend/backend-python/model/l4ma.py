--- conflicted
+++ resolved
@@ -15,7 +15,6 @@
 
 from adapter import AdapterSubpass
 from config.l4ma import L4maArch
-<<<<<<< HEAD
 from .l4ma_runtime import L4maBackend, L4maForwardContext, RuntimeInputs
 from debug_utils import is_tensor_debug_enabled
 
@@ -31,9 +30,6 @@
             return func
 
         return decorator
-=======
-from config.common import TensorLoader
->>>>>>> 30756bd7
 
 VERSION = "0.1.0"
 
